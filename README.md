--- conflicted
+++ resolved
@@ -14,17 +14,6 @@
 
 This release of **robosuite** contains seven robot models, eight gripper models, six controller modes, and nine standardized tasks. It also offers a modular design of APIs for building new environments with procedural generation. We highlight these primary features below:
 
-<<<<<<< HEAD
-* [**standardized tasks**](modules/environments): a set of standardized manipulation tasks of large diversity and varying complexity and RL benchmarking results for reproducible research;
-* [**procedural generation**](modules/overview): modular APIs for programmatically creating new environments and new tasks as a combinations of robot models, arenas, and parameterized 3D objects;
-* [**controller supports**](modules/controllers): a selection of controller types to command the robots, such as joint-space velocity control, inverse kinematics control, operational space control, and 3D motion devices for teleoperation;
-* [**multi-modal sensors**](modules/sensors): heterogeneous types of sensory signals, including low-level physical states, RGB cameras, depth maps, and proprioception;
-* [**human demonstrations**](algorithms/demonstrations): utilities for collecting human demonstrations, replaying demonstration datasets, and leveraging demonstration data for learning.
-
-
-## Citations
-Please cite [robosuite](https://robosuite.ai) if you use this framework in your publications:
-=======
 * **standardized tasks**: a set of standardized manipulation tasks of large diversity and varying complexity and RL benchmarking results for reproducible research;
 * **procedural generation**: modular APIs for programmatically creating new environments and new tasks as a combinations of robot models, arenas, and parameterized 3D objects;
 * **controller supports**: a selection of controller types to command the robots, such as joint-space velocity control, inverse kinematics control, operational space control, and 3D motion devices for teleoperation;
@@ -34,7 +23,6 @@
 
 ## Citations
 Please cite [**robosuite**](https://robosuite.ai) if you use this framework in your publications:
->>>>>>> 05a0adcf
 ```bibtex
 @inproceedings{robosuite2020,
   title={robosuite: A Modular Simulation Framework and Benchmark for Robot Learning},
