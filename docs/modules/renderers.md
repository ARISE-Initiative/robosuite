# Renderers

Renderers are used to visualize the simulation, and can be used either in on-screen mode or headless (off-screen) mode. Renderers are also responsible for generating image-based observations that are returned from a given environment, and compute virtual images of the environment based on the properties defined in the cameras.

Currently, the following ground-truth vision modalities are supported across the three renderers, MjViewer, NViSII, and iGibson:

- **RGB**: Standard 3-channel color frames with values in range `[0, 255]`. This is set during environment construction with the `use_camera_obs` argument.
- **Depth**: 1-channel frame with normalized values in range `[0, 1]`. This is set during environment construction with the `camera_depths` argument.
- **Segmentation**: 1-channel frames with pixel values corresponding to integer IDs for various objects. Segmentation can
    occur by class, instance, or geom, and is set during environment construction with the `camera_segmentations` argument.

In **robosuite**, the user has the following options for the renderers:

##### MjViewer / MjRenderContextOffscreen

This is the default onscreen / offscreen renderer from [mujoco-py](https://openai.github.io/mujoco-py/build/html/reference.html#mjviewer-3d-rendering). Based on [OpenGL](https://www.opengl.org/), our assets and environment definitions have been tuned to look good with this renderer.

<!-- ##### iGibson Renderer-->
<!--This renderer is included in the [iGibson simulator](http://svl.stanford.edu/igibson/). We include an initial (not optimized) set of alternative meshes (OBJ files instead of the STL used by MjViewer) to be used with this simulator. The iGibson simulator can be used in simple mode (renders only albedo) or in physics-based rendering (PBR) mode (renders additional properties such as metallic, or roughness).--> 

##### PyGame

[PyGame](https://www.pygame.org/news) is a simple renderer that serves also as an alternative to MjViewer for rendering onscreen. A limitation of PyGame is that it can only render on-screen, limiting its applicability to train on computing clusters. This is because PyGame still relies on the MjRenderContextOffscreen to render frames offscreen, from which PyGame then maps to its native onscreen renderer. However, it is useful for visualizing the robots' behaviors in the system runtime where MjViewer is not supported.

##### NViSII
<<<<<<< HEAD
[NViSII](https://github.com/owl-project/NVISII) is a ray tracing based renderer. The renderer is currently used for visualization purposes and results in high quality images of the environment. Through NViSII, we are able to achieve different vision modalities including depth, segmentations, surface normals, texture coordinates, and positioning.

###### Using the NViSII renderer
Installing NViSII can be done using the command `pip install nvisii`.

Note that NViSII requires users' drivers to be up to date. Please refer [here](https://github.com/owl-project/NVISII) for more information.
=======
[NViSII](https://github.com/owl-project/NVISII) is a ray tracing-based renderer. The renderer is currently used for visualization purposes and results in high quality images of the environment. Through NViSII, we are able to achieve different vision modalities including depth, segmentations, surface normals, texture coordinates, and positioning.

###### Using the NViSII renderer
Installing NViSII can be done using the command `pip install nvisii`. Note that NViSII requires users' drivers to be up to date. Please refer [here](https://github.com/owl-project/NVISII) for more information.
>>>>>>> 69079b6f

##### iGibson
[iGibson](http://svl.stanford.edu/igibson/) is a simulation environment providing fast visual rendering and physics simulation based on Bullet. From various things that iGibson offers, we have integrated its rendererer into the robosuite environment. This can be used for faster rendering and training on a variety of modalities like rgb, depth, surface normal and segmenation. It uses physically based rendering (PBR) is a computer graphics approach that seeks to render images in a way that models the flow of light in the real world. It is also capable of rendering and returning PyTorch tensors which reduces the tensor copying time during the training process.

###### Using the iGibson Renderer.
<<<<<<< HEAD
Installing iGibson can be done using the command `pip install igibson`.

Please refer [here](http://svl.stanford.edu/igibson/docs/installation.html) for a step by step guide.
=======
Installing iGibson can be done using the command `pip install igibson`. Please refer to the [iGibson installation guide](http://svl.stanford.edu/igibson/docs/installation.html) for a step by step guide.
>>>>>>> 69079b6f
<|MERGE_RESOLUTION|>--- conflicted
+++ resolved
@@ -23,28 +23,13 @@
 [PyGame](https://www.pygame.org/news) is a simple renderer that serves also as an alternative to MjViewer for rendering onscreen. A limitation of PyGame is that it can only render on-screen, limiting its applicability to train on computing clusters. This is because PyGame still relies on the MjRenderContextOffscreen to render frames offscreen, from which PyGame then maps to its native onscreen renderer. However, it is useful for visualizing the robots' behaviors in the system runtime where MjViewer is not supported.
 
 ##### NViSII
-<<<<<<< HEAD
-[NViSII](https://github.com/owl-project/NVISII) is a ray tracing based renderer. The renderer is currently used for visualization purposes and results in high quality images of the environment. Through NViSII, we are able to achieve different vision modalities including depth, segmentations, surface normals, texture coordinates, and positioning.
-
-###### Using the NViSII renderer
-Installing NViSII can be done using the command `pip install nvisii`.
-
-Note that NViSII requires users' drivers to be up to date. Please refer [here](https://github.com/owl-project/NVISII) for more information.
-=======
 [NViSII](https://github.com/owl-project/NVISII) is a ray tracing-based renderer. The renderer is currently used for visualization purposes and results in high quality images of the environment. Through NViSII, we are able to achieve different vision modalities including depth, segmentations, surface normals, texture coordinates, and positioning.
 
 ###### Using the NViSII renderer
 Installing NViSII can be done using the command `pip install nvisii`. Note that NViSII requires users' drivers to be up to date. Please refer [here](https://github.com/owl-project/NVISII) for more information.
->>>>>>> 69079b6f
 
 ##### iGibson
 [iGibson](http://svl.stanford.edu/igibson/) is a simulation environment providing fast visual rendering and physics simulation based on Bullet. From various things that iGibson offers, we have integrated its rendererer into the robosuite environment. This can be used for faster rendering and training on a variety of modalities like rgb, depth, surface normal and segmenation. It uses physically based rendering (PBR) is a computer graphics approach that seeks to render images in a way that models the flow of light in the real world. It is also capable of rendering and returning PyTorch tensors which reduces the tensor copying time during the training process.
 
 ###### Using the iGibson Renderer.
-<<<<<<< HEAD
-Installing iGibson can be done using the command `pip install igibson`.
-
-Please refer [here](http://svl.stanford.edu/igibson/docs/installation.html) for a step by step guide.
-=======
-Installing iGibson can be done using the command `pip install igibson`. Please refer to the [iGibson installation guide](http://svl.stanford.edu/igibson/docs/installation.html) for a step by step guide.
->>>>>>> 69079b6f
+Installing iGibson can be done using the command `pip install igibson`. Please refer to the [iGibson installation guide](http://svl.stanford.edu/igibson/docs/installation.html) for a step by step guide.