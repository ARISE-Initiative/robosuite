"""Teleoperate robot with keyboard or SpaceMouse.

***Choose user input option with the --device argument***

Keyboard:
    We use the keyboard to control the end-effector of the robot.
    The keyboard provides 6-DoF control commands through various keys.
    The commands are mapped to joint velocities through an inverse kinematics
    solver from Bullet physics.

    Note:
        To run this script with macOS, you must run it with root access.

SpaceMouse:

    We use the SpaceMouse 3D mouse to control the end-effector of the robot.
    The mouse provides 6-DoF control commands. The commands are mapped to joint
    velocities through an inverse kinematics solver from Bullet physics.

    The two side buttons of SpaceMouse are used for controlling the grippers.

    SpaceMouse Wireless from 3Dconnexion: https://www.3dconnexion.com/spacemouse_wireless/en/
    We used the SpaceMouse Wireless in our experiments. The paper below used the same device
    to collect human demonstrations for imitation learning.

    Reinforcement and Imitation Learning for Diverse Visuomotor Skills
    Yuke Zhu, Ziyu Wang, Josh Merel, Andrei Rusu, Tom Erez, Serkan Cabi, Saran Tunyasuvunakool,
    János Kramár, Raia Hadsell, Nando de Freitas, Nicolas Heess
    RSS 2018

    Note:
        This current implementation only supports macOS (Linux support can be added).
        Download and install the driver before running the script:
            https://www.3dconnexion.com/service/drivers.html

Additionally, --pos_sensitivity and --rot_sensitivity provide relative gains for increasing / decreasing the user input
device sensitivity


***Choose controller with the --controller argument***

Choice of using either inverse kinematics controller (ik) or operational space controller (osc):
Main difference is that user inputs with ik's rotations are always taken relative to eef coordinate frame, whereas
    user inputs with osc's rotations are taken relative to global frame (i.e.: static / camera frame of reference).

    Notes:
        OSC also tends to be more computationally efficient since IK relies on the backend pybullet IK solver.


***Choose environment specifics with the following arguments***

    --environment: Task to perform, e.g.: "Lift", "TwoArmPegInHole", "NutAssembly", etc.

    --robots: Robot(s) with which to perform the task. Can be any in
        {"Panda", "Sawyer", "IIWA", "Jaco", "Kinova3", "UR5e", "Baxter"}. Note that the environments include sanity
        checks, such that a "TwoArm..." environment will only accept either a 2-tuple of robot names or a single
        bimanual robot name, according to the specified configuration (see below), and all other environments will
        only accept a single single-armed robot name

    --config: Exclusively applicable and only should be specified for "TwoArm..." environments. Specifies the robot
        configuration desired for the task. Options are {"bimanual", "single-arm-parallel", and "single-arm-opposed"}

            -"bimanual": Sets up the environment for a single bimanual robot. Expects a single bimanual robot name to
                be specified in the --robots argument

            -"single-arm-parallel": Sets up the environment such that two single-armed robots are stationed next to
                each other facing the same direction. Expects a 2-tuple of single-armed robot names to be specified
                in the --robots argument.

            -"single-arm-opposed": Sets up the environment such that two single-armed robots are stationed opposed from
                each other, facing each other from opposite directions. Expects a 2-tuple of single-armed robot names
                to be specified in the --robots argument.

    --arm: Exclusively applicable and only should be specified for "TwoArm..." environments. Specifies which of the
        multiple arm eef's to control. The other (passive) arm will remain stationary. Options are {"right", "left"}
        (from the point of view of the robot(s) facing against the viewer direction)

    --switch-on-grasp: Exclusively applicable and only should be specified for "TwoArm..." environments. If enabled,
        will switch the current arm being controlled every time the gripper input is pressed

    --toggle-camera-on-grasp: If enabled, gripper input presses will cycle through the available camera angles

Examples:

    For normal single-arm environment:
        $ python demo_device_control.py --environment PickPlaceCan --robots Sawyer --controller osc

    For two-arm bimanual environment:
        $ python demo_device_control.py --environment TwoArmLift --robots Baxter --config bimanual --arm left --controller osc

    For two-arm multi single-arm robot environment:
        $ python demo_device_control.py --environment TwoArmLift --robots Sawyer Sawyer --config single-arm-parallel --controller osc


"""

import argparse

import numpy as np

import robosuite as suite
from robosuite.controllers import load_controller_config
from robosuite.utils.input_utils import input2action
from robosuite.wrappers import VisualizationWrapper
from scipy.spatial.transform import Rotation as R

if __name__ == "__main__":

    parser = argparse.ArgumentParser()
    parser.add_argument("--environment", type=str, default="Lift")
    parser.add_argument("--robots", nargs="+", type=str, default="Panda", help="Which robot(s) to use in the env")
    parser.add_argument(
        "--config", type=str, default="single-arm-opposed", help="Specified environment configuration if necessary"
    )
    parser.add_argument("--arm", type=str, default="right", help="Which arm to control (eg bimanual) 'right' or 'left'")
    parser.add_argument("--switch-on-grasp", action="store_true", help="Switch gripper control on gripper action")
    parser.add_argument("--toggle-camera-on-grasp", action="store_true", help="Switch camera angle on gripper action")
    parser.add_argument("--controller", type=str, default="osc", help="Choice of controller. Can be 'ik' or 'osc'")
    parser.add_argument("--device", type=str, default="keyboard")
    parser.add_argument("--pos-sensitivity", type=float, default=1.0, help="How much to scale position user inputs")
    parser.add_argument("--rot-sensitivity", type=float, default=1.0, help="How much to scale rotation user inputs")
    args = parser.parse_args()

    # Import controller config for EE IK or OSC (pos/ori)
    if args.controller == "ik":
        controller_name = "IK_POSE"
    elif args.controller == "osc":
        controller_name = "OSC_POSE"
    else:
        print("Error: Unsupported controller specified. Must be either 'ik' or 'osc'!")
        raise ValueError

    # Get controller config
    controller_config = load_controller_config(default_controller=controller_name)
    # controller_config["control_delta"] = False
    
    # Create argument configuration
    config = {
        "env_name": args.environment,
        "robots": args.robots,
        "controller_configs": controller_config,
    }

    # Check if we're using a multi-armed environment and use env_configuration argument if so
    if "TwoArm" in args.environment:
        config["env_configuration"] = args.config
    else:
        args.config = None

    # Create environment
    env = suite.make(
        **config,
        has_renderer=True,
        has_offscreen_renderer=False,
        render_camera="agentview",
        ignore_done=True,
        use_camera_obs=False,
        reward_shaping=True,
        control_freq=20,
        hard_reset=False,
    )

    # Wrap this environment in a visualization wrapper
    env = VisualizationWrapper(env, indicator_configs=None)

    # Setup printing options for numbers
    np.set_printoptions(formatter={"float": lambda x: "{0:0.3f}".format(x)})

    # initialize device
    if args.device == "keyboard":
        from robosuite.devices import Keyboard

        device = Keyboard(pos_sensitivity=args.pos_sensitivity, rot_sensitivity=args.rot_sensitivity)
        env.viewer.add_keypress_callback(device.on_press)
    elif args.device == "spacemouse":
        from robosuite.devices import SpaceMouse

        device = SpaceMouse(pos_sensitivity=args.pos_sensitivity, rot_sensitivity=args.rot_sensitivity)
    else:
        raise Exception("Invalid device choice: choose either 'keyboard' or 'spacemouse'.")

    CNT = 0
    while True:
        # Reset the environment
        obs = env.reset()

        # Setup rendering
        cam_id = 0
        num_cam = len(env.sim.model.camera_names)
        env.render()

        # Initialize variables that should the maintained between resets
        last_grasp = 0

        # Initialize device control
        device.start_control()

        while True:
            # Set active robot
            active_robot = env.robots[0] if args.config == "bimanual" else env.robots[args.arm == "left"]

            # Get the newest action
            action, grasp = input2action(
                device=device, robot=active_robot, active_arm=args.arm, env_configuration=args.config
            )

            # If action is none, then this a reset so we should break
            if action is None:
                break

            # If the current grasp is active (1) and last grasp is not (-1) (i.e.: grasping input just pressed),
            # toggle arm control and / or camera viewing angle if requested
            if last_grasp < 0 < grasp:
                if args.switch_on_grasp:
                    args.arm = "left" if args.arm == "right" else "right"
                if args.toggle_camera_on_grasp:
                    cam_id = (cam_id + 1) % num_cam
                    env.viewer.set_camera(camera_id=cam_id)
            # Update last grasp
            last_grasp = grasp

            # Fill out the rest of the action space if necessary
            rem_action_dim = env.action_dim - action.size
            if rem_action_dim > 0:
                # Initialize remaining action space
                rem_action = np.zeros(rem_action_dim)
                # This is a multi-arm setting, choose which arm to control and fill the rest with zeros
                if args.arm == "right":
                    action = np.concatenate([action, rem_action])
                elif args.arm == "left":
                    action = np.concatenate([rem_action, action])
                else:
                    # Only right and left arms supported
                    print(
                        "Error: Unsupported arm specified -- "
                        "must be either 'right' or 'left'! Got: {}".format(args.arm)
                    )
            elif rem_action_dim < 0:
                # We're in an environment with no gripper action space, so trim the action space to be the action dim
                action = action[: env.action_dim]
                
            if np.any(action[:6]!=0):
                print(f"action:{action}")
                pre_pos = obs['robot0_eef_pos']
<<<<<<< HEAD
                print(f"obs_before:{obs['robot0_eef_quat']}")
=======
                pre_rpy = R.from_quat(obs['robot0_eef_quat']).as_euler('xyz', degrees=False)
                print(f"obs_before:{obs['robot0_eef_quat']}")
                print(f"obs_before:{pre_rpy}")
>>>>>>> 2ff7a296
                CNT = 3

            # Step through the simulation and render
            obs, reward, done, info = env.step(action)
            # print("----------------")
            # print(obs["robot0_eef_pos"])
            # ee_mat = R.from_quat(obs["robot0_eef_quat"]).as_matrix()
            # print(ee_mat)
            # print("*********************")

            env.render()
            
            if CNT>0:
                CNT -= 1
                if CNT <= 3:
                    print(f"CNT:{CNT}")
                    print(f"obs:{obs['robot0_eef_pos']}")
<<<<<<< HEAD
                    print(f"obs:{obs['robot0_eef_quat']}")
=======
                    print(f"obs:{obs['robot0_eef_quat']}")
                    pre_rpy = R.from_quat(obs['robot0_eef_quat']).as_euler('xyz', degrees=False)
                    print(f"obs:{pre_rpy}")
                    if CNT==0:
                        print("----------------------------------")
5
>>>>>>> 2ff7a296
<|MERGE_RESOLUTION|>--- conflicted
+++ resolved
@@ -242,13 +242,9 @@
             if np.any(action[:6]!=0):
                 print(f"action:{action}")
                 pre_pos = obs['robot0_eef_pos']
-<<<<<<< HEAD
-                print(f"obs_before:{obs['robot0_eef_quat']}")
-=======
                 pre_rpy = R.from_quat(obs['robot0_eef_quat']).as_euler('xyz', degrees=False)
                 print(f"obs_before:{obs['robot0_eef_quat']}")
                 print(f"obs_before:{pre_rpy}")
->>>>>>> 2ff7a296
                 CNT = 3
 
             # Step through the simulation and render
@@ -266,13 +262,9 @@
                 if CNT <= 3:
                     print(f"CNT:{CNT}")
                     print(f"obs:{obs['robot0_eef_pos']}")
-<<<<<<< HEAD
-                    print(f"obs:{obs['robot0_eef_quat']}")
-=======
                     print(f"obs:{obs['robot0_eef_quat']}")
                     pre_rpy = R.from_quat(obs['robot0_eef_quat']).as_euler('xyz', degrees=False)
                     print(f"obs:{pre_rpy}")
                     if CNT==0:
                         print("----------------------------------")
-5
->>>>>>> 2ff7a296
+5