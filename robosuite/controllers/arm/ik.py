--- conflicted
+++ resolved
@@ -308,12 +308,7 @@
                 model = sim.model._model
                 data = sim.data._data
                 joint_names = [model.joint(i).name for i in range(model.njnt) if model.joint(i).type != 0 and ("gripper0" not in model.joint(i).name)]  # Exclude fixed joints
-<<<<<<< HEAD
                 nullspace_gains = get_nullspace_gains(joint_names, nullspace_joint_weights)
-=======
-
-                Kn = get_Kn(joint_names, nullspace_joint_weights)
->>>>>>> 07a29597
                 robot_config =  {
                     'end_effector_sites': ref_name,
                     'joint_names': joint_names,
