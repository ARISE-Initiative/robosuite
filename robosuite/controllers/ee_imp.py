import time
import math
from robosuite.controllers.base_controller import Controller
from robosuite.utils.control_utils import *
import robosuite.utils.transform_utils as T
import numpy as np
from collections.abc import Iterable

FORCE_POSITION_FACTOR = 25.
FORCE_ROTATION_FACTOR = 5.

class EndEffectorImpedanceController(Controller):
    """
    Controller for controlling robot arm via operational space control. Allows position and / or orientation control
    of the robot's end effector. For detailed information as to the mathematical foundation for this controller, please
    reference http://khatib.stanford.edu/publications/pdfs/Khatib_1987_RA.pdf

    NOTE: Control input actions can either be taken to be relative to the current position / orientation of the
    end effector or absolute values. In either case, a given action to this controller is assumed to be of the form:
    (x, y, z, roll, pitch, yaw) if controlling pos and ori or simply (x, y, z) if only controlling pos

    Args:
        sim (MjSim): Simulator instance this controller will pull robot state updates from

        eef_name (str): Name of controlled robot arm's end effector (from robot XML)

        joint_indexes (dict): Each key contains sim reference indexes to relevant robot joint information, namely:
            "joints" : list of indexes to relevant robot joints
            "qpos" : list of indexes to relevant robot joint positions
            "qvel" : list of indexes to relevant robot joint velocities

        input_max (float or list of float): Maximum above which an inputted action will be clipped. Can be either be
            a scalar (same value for all action dimensions), or a list (specific values for each dimension). If the
            latter, dimension should be the same as the control dimension for this controller

        input_min (float or list of float): Minimum below which an inputted action will be clipped. Can be either be
            a scalar (same value for all action dimensions), or a list (specific values for each dimension). If the
            latter, dimension should be the same as the control dimension for this controller

        output_max (float or list of float): Maximum which defines upper end of scaling range when scaling an input
            action. Can be either be a scalar (same value for all action dimensions), or a list (specific values for
            each dimension). If the latter, dimension should be the same as the control dimension for this controller

        output_min (float or list of float): Minimum which defines upper end of scaling range when scaling an input
            action. Can be either be a scalar (same value for all action dimensions), or a list (specific values for
            each dimension). If the latter, dimension should be the same as the control dimension for this controller

        kp (float or list of float): positional gain for determining desired torques based upon the pos / ori errors.
            Can be either be a scalar (same value for all action dims), or a list (specific values for each dim)

        damping (float or list of float): used in conjunction with kp to determine the velocity gain for determining
            desired torques based upon the pos / ori errors. Can be either be a scalar (same value for all action dims),
            or a list (specific values for each dim)

        policy_freq (int): Frequency at which actions from the robot policy are fed into this controller

        position_limits (2-list of float or 2-list of list of floats): Limits (m) below and above which the magnitude
            of a calculated goal eef position will be clipped. Can be either be a 2-list (same min/max value for all
            cartesian dims), or a 2-list of list (specific min/max values for each dim)

        orientation_limits (2-list of float or 2-list of list of floats): Limits (rad) below and above which the
            magnitude of a calculated goal eef orientation will be clipped. Can be either be a 2-list
            (same min/max value for all joint dims), or a 2-list of list (specific min/mx values for each dim)

        interpolator_pos (Interpolator): Interpolator object to be used for interpolating from the current position to
            the goal position during each timestep between inputted actions

        interpolator_ori (Interpolator): Interpolator object to be used for interpolating from the current orientation
            to the goal orientation during each timestep between inputted actions

        control_ori (bool): Whether inputted actions will control both pos and ori or exclusively pos

        uncouple_pos_ori (bool): Whether to decouple torques meant to control pos and torques meant to control ori

        **kwargs: Does nothing; placeholder to "sink" any additional arguments so that instantiating this controller
            via an argument dict that has additional extraneous arguments won't raise an error
    """

    def __init__(self,
                 sim,
                 eef_name,
                 joint_indexes,
                 input_max=1,
                 input_min=-1,
                 output_max=(0.05, 0.05, 0.05, 0.5, 0.5, 0.5),
                 output_min=(-0.05, -0.05, -0.05, -0.5, -0.5, -0.5),
                 kp=50,
                 damping=1,
                 policy_freq=20,
                 position_limits=None,
                 orientation_limits=None,
                 interpolator_pos=None,
                 interpolator_ori=None,
                 control_ori=True,
                 control_delta=True,
                 uncouple_pos_ori=True,
                 force_control=False,
                 **kwargs # does nothing; used so no error raised when dict is passed with extra terms used previously
                 ):

        super().__init__(
            sim,
            eef_name,
            joint_indexes,
        )

        # Determine whether this is pos ori or just pos
        self.use_ori = control_ori

        # Determine whether we want to use delta or absolute values as inputs
        self.use_delta = control_delta

        # Control dimension
        self.control_dim = 6 if self.use_ori else 3

        # input and output max and min
        self.input_max = input_max
        self.input_min = input_min
        self.output_max = output_max[:self.control_dim] if isinstance(output_max, Iterable) else output_max
        self.output_min = output_min[:self.control_dim] if isinstance(output_min, Iterable) else output_min

        # force control
        self.force_control = force_control
        if self.force_control:
            assert uncouple_pos_ori
            # translational / rotational forces
            self.control_dim *= 2

        # limits
        self.position_limits = position_limits
        self.orientation_limits = orientation_limits

        # kp kv
        self.kp = np.ones(6) * kp
        self.kv = np.ones(6) * 2 * np.sqrt(self.kp) * damping

        # control frequency
        self.control_freq = policy_freq

        # interpolator
        self.interpolator_pos = interpolator_pos
        self.interpolator_ori = interpolator_ori

        # whether or not pos and ori want to be uncoupled
        self.uncoupling = uncouple_pos_ori

        # initialize
<<<<<<< HEAD
        self.goal_ori = np.array([[-1,0,0],[0,1,0],[0,0,-1]], dtype=np.float64)
        self.goal_pos = np.array([0,0,0], dtype=np.float64)
=======
        self.goal_ori = np.array([[-1.,0.,0.],[0.,1.,0.],[0.,0.,-1.]])
        self.goal_pos = np.array([0.,0.,0.])
>>>>>>> 20519685

        self.relative_ori = np.zeros(3)
        self.ori_ref = None

    def set_goal(self, delta, set_pos=None, set_ori=None):

        if self.force_control:
            if self.use_ori:
                self.force = np.concatenate([
                    delta[:3] * FORCE_POSITION_FACTOR,
                    delta[3:6] * FORCE_ROTATION_FACTOR,
                ])
                delta = delta[6:]
            else:
                self.force = np.array(delta[:3]) * FORCE_POSITION_FACTOR
                delta = delta[3:]

        # If we're using deltas, interpret actions as such
        if self.use_delta:
            if delta is not None:
                scaled_delta = self.scale_action(delta)
                if not self.use_ori:
                    # Set default control for ori since user isn't actively controlling ori
                    set_ori = np.array([[-1., 0., 0.], [0., 1., 0.], [0., 0., -1.]])
            else:
                scaled_delta = []
        # Else, interpret actions as absolute values
        else:
            set_pos = self.initial_ee_pos + delta[:3]
            # Set default control for ori if we're only using position control
            set_ori = self.initial_ee_ori_mat.T.dot(T.euler2mat(delta[3:])) if self.use_ori \
                else np.array([[-1., 0., 0.], [0., 1., 0.], [0., 0., -1.]])
            scaled_delta = []

        # We only want to update goal orientation if there is a valid delta ori value

        # use math.isclose instead of numpy because numpy is slow
        bools = [0. if math.isclose(elem, 0.) else 1. for elem in scaled_delta[3:]]
        if sum(bools) > 0.:
            self.goal_ori = set_goal_orientation(scaled_delta[3:],
                                                 self.ee_ori_mat,
                                                 orientation_limit=self.orientation_limits,
                                                 set_ori=set_ori)
        self.goal_pos = set_goal_position(scaled_delta[:3],
                                          self.ee_pos,
                                          position_limit=self.position_limits,
                                          set_pos=set_pos)

        if self.interpolator_pos is not None:
            self.interpolator_pos.set_goal(self.goal_pos)

        if self.interpolator_ori is not None:
            self.ori_ref = np.array(self.ee_ori_mat)  # reference is the current orientation at start
            self.interpolator_ori.set_goal(orientation_error(self.goal_ori, self.ori_ref))  # goal is the total orientation error
            self.relative_ori = np.zeros(3)  # relative orientation always starts at 0

    def run_controller(self):
        """
        Executes Operational Space Control (OSC) -- either position only or position and orientation.

        A detailed overview of derivation of OSC equations can be seen at:
        http://khatib.stanford.edu/publications/pdfs/Khatib_1987_RA.pdf
        """

        desired_pos = None
        # Only linear interpolator is currently supported
        if self.interpolator_pos is not None:
            # Linear case
            if self.interpolator_pos.order == 1:
                desired_pos = self.interpolator_pos.get_interpolated_goal(self.ee_pos)
            else:
                # Nonlinear case not currently supported
                pass
        else:
            desired_pos = np.array(self.goal_pos)

        if self.interpolator_ori is not None:
            # relative orientation based on difference between current ori and ref
            self.relative_ori = orientation_error(self.ee_ori_mat, self.ori_ref)

            ori_error = self.interpolator_ori.get_interpolated_goal(self.relative_ori)
        else:
            desired_ori = np.array(self.goal_ori)
            ori_error = orientation_error(desired_ori, self.ee_ori_mat)

        # Compute desired force and torque based on errors
        position_error = desired_pos - self.ee_pos
        vel_pos_error = -self.ee_pos_vel

        # F_r = kp * pos_err + kv * vel_err
        desired_force = (np.multiply(np.array(position_error), np.array(self.kp[0:3]))
                         + np.multiply(vel_pos_error, self.kv[0:3]))

        vel_ori_error = -self.ee_ori_vel

        # Tau_r = kp * ori_err + kv * vel_err
        desired_torque = (np.multiply(np.array(ori_error), np.array(self.kp[3:6]))
                          + np.multiply(vel_ori_error, self.kv[3:6]))

        # Compute nullspace matrix (I - Jbar * J) and lambda matrices ((J * M^-1 * J^T)^-1)
        lambda_full, lambda_pos, lambda_ori, nullspace_matrix = opspace_matrices(self.mass_matrix,
                                                                                 self.J_full,
                                                                                 self.J_pos,
                                                                                 self.J_ori)

        # Decouples desired positional control from orientation control
        if self.uncoupling:
            decoupled_force = np.dot(lambda_pos, desired_force)
            decoupled_torque = np.dot(lambda_ori, desired_torque)
            if self.force_control:
                # add in desired force biases
                decoupled_force += self.force[:3]
                if self.use_ori:
                    decoupled_torque += self.force[3:6]
            decoupled_wrench = np.concatenate([decoupled_force, decoupled_torque])
        else:
            desired_wrench = np.concatenate([desired_force, desired_torque])
            decoupled_wrench = np.dot(lambda_full, desired_wrench)

        # Gamma (without null torques) = J^T * F + gravity compensations
        self.torques = np.dot(self.J_full.T, decoupled_wrench) + self.torque_compensation

        # Calculate and add nullspace torques (nullspace_matrix^T * Gamma_null) to final torques
        # Note: Gamma_null = desired nullspace pose torques, assumed to be positional joint control relative
        #                     to the initial joint positions
        self.torques += nullspace_torques(self.mass_matrix, nullspace_matrix,
                                          self.initial_joint, self.joint_pos, self.joint_vel)

        return self.torques

    @property
    def name(self):
        return 'EE_IMP'

    def modify_action_with_force_perturbation(self, action, force):
        """
        Modifies the passed action vector with a pose perturbation that
        roughly corresponds to external force perturbations on the arm
        with the passed force vector.
        """

        # copies
        action = np.array(action)
        force = np.array(force)

        # get raw action from normalized actions
        action = self.scale_action(action)

        # need opspace mass matrices
        self.update()
        _, lambda_pos, lambda_ori, _ = opspace_matrices(self.mass_matrix,
                                                        self.J_full,
                                                        self.J_pos,
                                                        self.J_ori)

        if self.use_ori:
            assert force.shape[0] == 6

            # this perturbation is computed assuming that the action space is
            # axis-angle - (exponential coordinates)
            force[3:6] *= FORCE_ROTATION_FACTOR
            kp = np.array(self.kp[3:6])
            mr_inv = T.matrix_inverse(lambda_ori)
            rot_perturb = mr_inv.dot(force[3:6]) / kp
            action[3:6] += rot_perturb
        else:
            assert force.shape[0] == 3

        force[:3] *= FORCE_POSITION_FACTOR

        # delta x' = delta x + 1/kp * M^-1 * F
        kp = np.array(self.kp[0:3])
        mx_inv = T.matrix_inverse(lambda_pos)
        pos_perturb = mx_inv.dot(force[:3]) / kp
        action[:3] += pos_perturb
        
        # re-normalize action
        return self.unscale_action(action)<|MERGE_RESOLUTION|>--- conflicted
+++ resolved
@@ -145,13 +145,8 @@
         self.uncoupling = uncouple_pos_ori
 
         # initialize
-<<<<<<< HEAD
-        self.goal_ori = np.array([[-1,0,0],[0,1,0],[0,0,-1]], dtype=np.float64)
-        self.goal_pos = np.array([0,0,0], dtype=np.float64)
-=======
         self.goal_ori = np.array([[-1.,0.,0.],[0.,1.,0.],[0.,0.,-1.]])
         self.goal_pos = np.array([0.,0.,0.])
->>>>>>> 20519685
 
         self.relative_ori = np.zeros(3)
         self.ori_ref = None
