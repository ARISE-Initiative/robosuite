--- conflicted
+++ resolved
@@ -237,11 +237,6 @@
         
         
         if np.any(action[:6]!=0):
-<<<<<<< HEAD
-            print(f"set_pos:{set_pos}")
-            set_quat = R.from_matrix(set_mat_gloabl).as_quat()
-            print(f"set_quat(global):{set_quat}")
-=======
             print(f"ee_pos:{self.ee_pos}")
             ee_quat = R.from_matrix(self.ee_ori_mat).as_quat()
             print(f"ee_quat(local):{ee_quat}")
@@ -253,7 +248,6 @@
             print(f"set_quat(global):{set_quat}")
             set_rpy = R.from_quat(set_quat).as_euler('xyz', degrees=False)
             print(f"set_rpy(global):{set_rpy}")
->>>>>>> 2ff7a296
 
         # Parse action based on the impedance mode, and update kp / kd as necessary
         if self.impedance_mode == "variable":
