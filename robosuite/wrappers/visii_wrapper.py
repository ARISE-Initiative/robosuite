"""
This file implements a wrapper for using the ViSII imaging interface
for robosuite. 
"""
import os
import numpy as np
import sys
import visii
import robosuite as suite
from mujoco_py import MjSim, load_model_from_path
from robosuite.wrappers import Wrapper
from robosuite.models.robots import Baxter, IIWA, Jaco, Kinova3, Panda, Sawyer, UR5e
from robosuite.models.robots import create_robot
from robosuite.models.arenas import TableArena
from robosuite.models.objects import BoxObject
from robosuite.utils.mjcf_utils import CustomMaterial
import open3d as o3d
import math
import xml.etree.ElementTree as ET

class VirtualWrapper(Wrapper):
    """
    Initializes the ViSII wrapper.
    Args:
        env (MujocoEnv instance): The environment to wrap.
        width (int, optional)
        height (int, optional)
        use_noise (bool, optional): Use noise or denoise
        debug_mode (bool, optional): Use debug mode for visii
    """
    def __init__(self,
                 env,
                 width=1000,
                 height=1000,
                 use_noise=True,
                 debug_mode=False):

        super().__init__(env)

        # print(env.robots[0].gripper.file)
        # quit()

        # Camera variables
        self.width                  = width
        self.height                 = height
        self.samples_per_pixel      = 50
        self.image_counter          = 0
        self.render_number          = 1
        self.entities               = []
        self.gripper_entities       = {}
        self.static_objects         = []
        self.static_object_entities = []

        if debug_mode:
            visii.initialize_interactive()
        else:
            visii.initialize_headless()

        if not use_noise: 
            visii.enable_denoiser()

        light_1 = visii.entity.create(
            name      = "light_1",
            mesh      = visii.mesh.create_sphere("light_1"),
            transform = visii.transform.create("light_1"),
        )

        light_1.set_light(
            visii.light.create("light_1")
        )

        light_1.get_light().set_intensity(200)
        light_1.get_transform().set_scale(visii.vec3(0.3))
        light_1.get_transform().set_position(visii.vec3(3, 3, 4))
        
        floor = visii.entity.create(
            name      = "floor",
            mesh      = visii.mesh.create_plane("plane"),
            material  = visii.material.create("plane"),
            transform = visii.transform.create("plane")
        )
        floor.get_transform().set_scale(visii.vec3(10))
        floor.get_transform().set_position(visii.vec3(0, 0, -5))
        floor.get_material().set_base_color(visii.vec3(0.8, 1, 0.8))
        floor.get_material().set_roughness(0.4)
        floor.get_material().set_specular(0)

        self.camera_init()

        # Sets the primary camera to the renderer to the camera entity
        visii.set_camera_entity(self.camera) 

        self.camera_configuration(pos_vec = visii.vec3(0, 0, 1), 
                                  at_vec  = visii.vec3(0, 0, 1), 
                                  up_vec  = visii.vec3(0, 0, 1),
                                  eye_vec = visii.vec3(0.6, 0.0, 1.0))
        
        # Environment configuration
        self._dome_light_intensity = 1
        visii.set_dome_light_intensity(self._dome_light_intensity)

        # visii.set_dome_light_sky(
        #     sun_position=visii.vec3(10, 0, 10),
        #     sky_tint=visii.vec3(1, 0.1, 0.8),
        # )

        visii.set_max_bounce_depth(2)

        self.model = None
        
        self.robots_names = self.env.robot_names

        # idNum = 1
        # for robot in self.robot_names:
        #     robot_model = create_robot(robot, idn = idNum) # only taking the first robot for now
        #     self.robots.append(robot_model)
        #     idNum+=1

        # Passes the xml file based on the robot
        robot_xml_filepath   = f'../models/assets/robots/{self.env.robot_names[0].lower()}/robot.xml'
        gripper_xml_filepath = env.robots[0].gripper.file
        self.initalize_simulation(robot_xml_filepath)

        # TODO (Yifeng): You should be reading these parts' names from
        # the xml files directly

        tree = ET.parse(robot_xml_filepath)
        root = tree.getroot()
        
        tree_gripper = ET.parse(gripper_xml_filepath)
        root_gripper = tree_gripper.getroot()

        self.dynamic_obj_init(root, root_gripper)

        # initialize the static objects
        # self.static_obj_init()

    def close(self):
        visii.deinitialize()

    def camera_init(self):

        # intializes the camera
        self.camera = visii.entity.create(
            name = "camera",
            transform = visii.transform.create("camera_transform"),
        )

        self.camera.set_camera(
            visii.camera.create_perspective_from_fov(
                name = "camera_camera", 
                field_of_view = 1, 
                aspect = float(self.width)/float(self.height)
            )
        )

    def camera_configuration(self, pos_vec, at_vec, up_vec, eye_vec):

        # configures the camera
        self.camera.get_transform().set_position(pos_vec)

        self.camera.get_transform().look_at(
            at  = at_vec, # look at (world coordinate)
            up  = up_vec, # up vector
            eye = eye_vec,
            previous = False
        )

    def dynamic_obj_init(self, root, root_gripper):

        self.parts       = []
        self.meshes      = []
        self.geom_names  = {}
        self.mesh_parts  = []
        self.mesh_colors = {}

        # Stores all the meshes and their colors required for the robot
        for body in root.iter('body'):
            self.parts.append(body.get('name'))
            meshBoolean = False
            prev_mesh = None
            for geom in body.findall('geom'):
                geom_mesh  = geom.get('mesh')
                geom_name  = geom.get('name')
                mesh_color = geom.get('rgba')
                if geom_mesh != None:
                    meshBoolean = True
                    self.meshes.append(geom_mesh)
                    self.geom_names[geom_mesh] = geom_name
                    self.mesh_parts.append(body.get('name'))
                    self.mesh_colors[geom_mesh] = None
                    prev_mesh = geom_mesh
                if meshBoolean:
                    self.mesh_colors[prev_mesh] = mesh_color

        print(self.meshes)
        # print(self.mesh_colors)

        # TODO (Yifeng): Try to create a list of objects, one of which
        # contains: geom info, position info, orientation info
        self.positions = self.get_positions(part_type = 'robot', 
                                            parts = self.mesh_parts) # position information for the robot
        self.geoms     = self.get_geoms(root) # geometry information for the robot
        self.quats     = self.get_quats() # orientation information for the robot

        self.gripper_parts      = []
        self.gripper_mesh_types = {}
        self.gripper_mesh_files = {}
        self.gripper_mesh_quats = {}
        self.gripper_colors = {}

        for asset in root_gripper.iter('asset'):

            for mesh in asset.findall('mesh'):
                self.gripper_mesh_files[mesh.get('name')] = mesh.get('file')

        # getting all the meshes and other information for the grippers
        for body in root_gripper.iter('body'):
            self.gripper_parts.append(body.get('name'))
            for geom in body.findall('geom'):
                geom_mesh = geom.get('mesh')
                if geom_mesh != None:
                    geom_quat = geom.get('quat')
                    if geom_quat is None:
                        geom_quat = [1, 0, 0, 0]
                    else:
                        geom_quat = [float(element) for element in geom_quat.split(' ')]
                    if body.get('name') not in self.gripper_mesh_types:
                        self.gripper_mesh_types[body.get('name')] = [geom_mesh]
                        self.gripper_mesh_quats[body.get('name')] = [geom_quat]
                    else:
                        self.gripper_mesh_types[body.get('name')].append(geom_mesh)
                        self.gripper_mesh_quats[body.get('name')].append(geom_quat)

        self.gripper_positions = self.get_positions(part_type = 'gripper', 
                                                    parts = self.gripper_parts)
        self.gripper_quats = self.get_quats_gripper()

        print(f'Gripper Parts: {self.gripper_parts}\n')
        print(f'Gripper Mesh Types: {self.gripper_mesh_types}\n')
        print(f'Gripper STL Files: {self.gripper_mesh_files}\n')
        print(f'Gripper Part Positions: {self.gripper_positions}\n')
        print(f'Gripper Quats: {self.gripper_quats}\n')
        print('-----\n\n')

        # quit()

    def initalize_simulation(self, xml_file = None):
        
        self.mjpy_model = load_model_from_path(xml_file) if xml_file else self.model.get_model(mode="mujoco_py")

        # Creates the simulation
        # self.sim = MjSim(self.mjpy_model)
        # self.sim = self.env.sim
        self.env.sim.step()

    def str_to_class(self, str):
        return getattr(sys.modules[__name__], str)

    def reset(self):
        self.obs_dict = self.env.reset()

    def step(self, action):

        """
        Updates the states for the wrapper given a certain action
        """

        obs_dict, reward, done, info = self.env.step(action)
        self.update(obs_dict, reward, done, info)

        return obs_dict, reward, done, info

    def update(self, obs_dict, reward, done, info):
        self.obs_dict = obs_dict
        self.reward   = reward
        self.done     = done
        self.info     = info

        # changing the angles to the new angles of the joints
        self.positions = self.get_positions(part_type = 'robot', 
                                            parts = self.mesh_parts)
        self.quats = self.get_quats()

        self.gripper_positions = self.get_positions(part_type = 'gripper', 
                                                    parts = self.gripper_parts)
        self.gripper_quats = self.get_quats_gripper()

    def render(self, render_type):
        """
        Renders the scene
        Arg:
            render_type: tells the method whether to save to png or save to hdr
        """
        self.image_counter += 1
        # Creating a table/base
        if self.render_number == 1:

            table_size_x = self.mujoco_arena.table_full_size[0]/2
            table_size_y = self.mujoco_arena.table_full_size[1]/2
            table_size_z = self.mujoco_arena.table_full_size[2]/2

            table = visii.entity.create(
                name="table",
                mesh = visii.mesh.create_box(name = "table",
                                             size = visii.vec3(table_size_x,
                                                               table_size_y,
                                                               table_size_z)),
                transform = visii.transform.create("table"),
                material = visii.material.create("table")
            )

            table.get_transform().set_position(
                visii.vec3(self.mujoco_arena.center_pos[0], 
                           self.mujoco_arena.center_pos[1], 
                           self.mujoco_arena.center_pos[2]))
            table.get_material().set_base_color(
                visii.vec3(0.1, 0.1, 0.1))  
            table.get_material().set_roughness(0.7)   
            table.get_material().set_specular(1)

        # Initialize the other static objects
        counter = 0
        for i in self.mujoco_objects:

            obj = None

            if self.render_number == 1:

                obj = visii.entity.create(
                    name=f"obj_{i}",
                    mesh = visii.mesh.create_box(name = f"obj_{i}",
                                                 size = visii.vec3(self.mujoco_objects[i].size[0],
                                                                   self.mujoco_objects[i].size[1],
                                                                   self.mujoco_objects[i].size[2])),
                    transform = visii.transform.create(f"obj_{i}"),
                    material = visii.material.create(f"obj_{i}")
                )

                self.static_object_entities.append(obj)

            else:

                obj = self.static_object_entities[counter]

            counter+=1

            obj.get_transform().set_position(visii.vec3(self.obs_dict[f'{i}_pos'][0],
                                                        self.obs_dict[f'{i}_pos'][1],
                                                        self.obs_dict[f'{i}_pos'][2]))

            obj.get_transform().set_rotation(visii.quat(self.obs_dict[f'{i}_quat'][3],
                                                        self.obs_dict[f'{i}_quat'][0],
                                                        self.obs_dict[f'{i}_quat'][1],
                                                        self.obs_dict[f'{i}_quat'][2]))

            obj.get_material().set_base_color(visii.vec3(self.mujoco_objects[i].rgba[0], 
                                                         self.mujoco_objects[i].rgba[1],
                                                         self.mujoco_objects[i].rgba[2]))
            obj.get_material().set_metallic(0.2)
            obj.get_material().set_transmission(0.2)
            obj.get_material().set_roughness(0.3)
            
        # For now we are only rendering it as a png
        # stl file extension
        mesh_color_arr = None
        # print(self.geom_names)
        for i in range(len(self.meshes)):

            link_entity = None
            part_mesh = self.meshes[i]
            part_name = self.geom_names[part_mesh]

            if 'vis' not in part_mesh and 'vis' not in part_name and part_mesh != 'pedestal':
                self.entities.append(None)
                continue

            mesh = None

            if(self.render_number == 1):

                # if(part_mesh == 'pedestal'):
                #     mesh = o3d.io.read_triangle_mesh(f'../models/assets/robots/common_meshes/{part_mesh}.stl') # change

                # else:
                #     # robots/{self.robot_names[0].lower()}
                #     mesh = o3d.io.read_triangle_mesh(f'../models/assets/extra_meshes/{part_mesh}.stl') # change
                
                link_name = part_mesh
                
                # print(f'Succesfully read: {part_mesh}')
                # normals  = np.array(mesh.vertex_normals).flatten().tolist()
                # vertices = np.array(mesh.vertices).flatten().tolist() 

                if(part_mesh == 'pedestal'):
                    mesh = visii.mesh.create_from_obj(name = part_mesh, path = f'../models/assets/robots/common_meshes/{part_mesh}.obj') # change
                    link_entity = visii.entity.create(
                        name      = link_name,
                        mesh      = mesh,
                        transform = visii.transform.create(link_name),
                        material  = visii.material.create(link_name)
                    )

                else:
                    # robots/{self.robot_names[0].lower()}
<<<<<<< HEAD
                    obj_file = f'../models/assets/robots/panda/meshes/{part_mesh}.obj'
                    mtl_file = obj_file.replace('obj', 'mtl')
                    if os.path.exists(mtl_file):
                        entity_imported = visii.import_obj(
                            part_mesh,
                            obj_file,
                            '/'.join(obj_file.split('/')[:-1]) + '/',
                        )
                        link_entity = entity_imported
                    else:
                        
                        mesh = visii.mesh.create_from_obj(name = part_mesh, path = f'../models/assets/robots/panda/meshes/{part_mesh}.obj') # change

                    # mesh = visii.mesh.create_from_data(f'{link_name}_mesh', positions=vertices, normals=normals)
                        link_entity = visii.entity.create(
                            name      = link_name,
                            mesh      = mesh,
                            transform = visii.transform.create(link_name),
                            material  = visii.material.create(link_name)
                        )
=======
                    mesh = visii.mesh.create_from_obj(name = part_mesh, path = f'../models/assets/robots/{self.robot_names[0].lower()}/meshes/{part_mesh}.obj') # change

                # mesh = visii.mesh.create_from_data(f'{link_name}_mesh', positions=vertices, normals=normals)
                link_entity = visii.entity.create(
                    name      = link_name,
                    mesh      = mesh,
                    transform = visii.transform.create(link_name),
                    material  = visii.material.create(link_name)
                )
>>>>>>> e6a0faa2
                
                self.entities.append(link_entity)
            
            else:
                link_entity = self.entities[i]

            part_position = self.positions[i]
            part_quaternion = self.quats[i]

            if isinstance(link_entity, tuple):
                for link_idx in range(len(link_entity)):
                    link_entity[link_idx].get_transform().set_position(visii.vec3(part_position[0], part_position[1], part_position[2]))

                    link_entity[link_idx].get_transform().set_rotation(visii.quat(part_quaternion[0],
                                                                        part_quaternion[1],
                                                                        part_quaternion[2],
                                                                        part_quaternion[3]))

                    if part_mesh in self.mesh_colors and self.mesh_colors[part_mesh] != None:
                        mesh_color_arr = self.mesh_colors[part_mesh].split(' ')
                        link_entity[link_idx].get_material().set_base_color(visii.vec3(float(mesh_color_arr[0]),
                                                                             float(mesh_color_arr[1]),
                                                                             float(mesh_color_arr[2])))
                    link_entity[link_idx].get_material().set_metallic(0)
                    link_entity[link_idx].get_material().set_transmission(0)
                    link_entity[link_idx].get_material().set_roughness(0.3)

            else:
               
                link_entity.get_transform().set_position(visii.vec3(part_position[0], part_position[1], part_position[2]))

                link_entity.get_transform().set_rotation(visii.quat(part_quaternion[0],
                                                                    part_quaternion[1],
                                                                    part_quaternion[2],
                                                                    part_quaternion[3]))
                # print(link_entity.get_transform().get_rotation())

                if part_mesh in self.mesh_colors and self.mesh_colors[part_mesh] != None:
                    mesh_color_arr = self.mesh_colors[part_mesh].split(' ')
                    link_entity.get_material().set_base_color(visii.vec3(float(mesh_color_arr[0]),
                                                                         float(mesh_color_arr[1]),
                                                                         float(mesh_color_arr[2])))
                link_entity.get_material().set_metallic(0)
                link_entity.get_material().set_transmission(0)
                link_entity.get_material().set_roughness(0.3)
        # print(self.gripper_positions)
        for key in self.gripper_mesh_types:
            gripper_entity = None

            gripper_mesh_arr = self.gripper_mesh_types[key]
            gripper_mesh_quat = self.gripper_mesh_quats[key]

            for (mesh, mesh_quat) in zip(gripper_mesh_arr, gripper_mesh_quat):
                # if 'vis' not in mesh:
                #     continue
                
                if self.render_number == 1:
                    print(f'rendering... {key} => {mesh}')
                    mesh_gripper = o3d.io.read_triangle_mesh(f'../models/assets/grippers/{self.gripper_mesh_files[mesh]}')
                    mesh_name = f'{key}_{mesh}_mesh'

                    normals  = np.array(mesh_gripper.vertex_normals).flatten().tolist()
                    vertices = np.array(mesh_gripper.vertices).flatten().tolist()
                    mesh_gripper = visii.mesh.create_from_data(mesh_name, positions=vertices, normals=normals)
                    gripper_entity = visii.entity.create(
                        name      = mesh_name,
                        mesh      = mesh_gripper,
                        transform = visii.transform.create(mesh_name),
                        material  = visii.material.create(mesh_name)
                    )

                    self.gripper_entities[f'{key}_{mesh}'] = gripper_entity

                else:
                    gripper_entity = self.gripper_entities[f'{key}_{mesh}']

                part_position = self.gripper_positions[key]
                # print(f'{key} ==> {mesh} ==> {self.gripper_quats[key]}, {mesh_quat}')

                gripper_entity.get_transform().set_position(visii.vec3(part_position[0], part_position[1], part_position[2]))

                part_quaternion = self.gripper_quats[key]
                visii_part_quat = visii.quat(*part_quaternion) * visii.quat(*mesh_quat)
                gripper_entity.get_transform().set_rotation(visii_part_quat)
                # gripper_entity.get_transform().set_rotation(visii.quat(part_quaternion[0],
                #                                                        part_quaternion[1],
                #                                                        part_quaternion[2],
                #                                                        part_quaternion[3]))

                if mesh == 'finger_vis':
                    gripper_entity.get_material().set_base_color(visii.vec3(0.5, 0.5, 0.5))
                
                gripper_entity.get_material().set_metallic(0)
                gripper_entity.get_material().set_transmission(0)
                gripper_entity.get_material().set_roughness(0.3)

        visii.render_to_png(
            width             = self.width,
            height            = self.height, 
            samples_per_pixel = self.samples_per_pixel,   
            image_path        = f'images/temp_{self.image_counter}.png'
        )

        self.render_number += 1
        
    def quaternion_from_matrix3(self, matrix3):
            """Return quaternion from 3x3 rotation matrix.
            >>> R = rotation_matrix4(0.123, (1, 2, 3))
            >>> q = quaternion_from_matrix4(R)
            >>> numpy.allclose(q, [0.0164262, 0.0328524, 0.0492786, 0.9981095])
            True
            """
            EPS = 1e-6
            q = np.empty((4, ), dtype=np.float64)
            M = np.array(matrix3, dtype=np.float64, copy=False)[:3, :3]
            t = np.trace(M) + 1
            if t <= -EPS:
                warnings.warn('Numerical warning of [t = np.trace(M) + 1 = {}]'\
                        .format(t))
            t = max(t, EPS)
            q[3] = t
            q[2] = M[1, 0] - M[0, 1]
            q[1] = M[0, 2] - M[2, 0]
            q[0] = M[2, 1] - M[1, 2]
            q *= 0.5 / math.sqrt(t)
            return q

    def get_positions(self, part_type, parts):

        positions = None

        if part_type == 'robot':
            positions = []
            for part in parts:
                positions.append(np.array(self.env.sim.data.body_xpos[self.env.sim.model.body_name2id(f'robot0_{part}')]))
        elif part_type == 'gripper':
            positions = {}
            for part in parts:
                positions[part] = self.env.sim.data.body_xpos[self.env.sim.model.body_name2id(f'gripper0_{part}')]
                # print(part)

        return positions

    def get_geoms(self, root):

        geoms = []

        for body in root.iter('body'):
            self.parts.append(body.get('name'))
            for geom in body.findall('geom'):
                geoms.append(geom)

        return geoms

    def get_quats(self):
        quats = []
        for part in self.mesh_parts:
            R = self.env.sim.data.body_xmat[self.env.sim.model.body_name2id(f'robot0_{part}')].reshape(3, 3)
            # print(part, R)
            quat_xyzw = self.quaternion_from_matrix3(R)
            quat_wxyz = np.array([quat_xyzw[3], quat_xyzw[0], quat_xyzw[1], quat_xyzw[2]])
            quats.append(quat_wxyz)

        return quats

    def get_quats_gripper(self):
        quats = {}
        for part in self.gripper_parts:
            R = self.env.sim.data.body_xmat[self.env.sim.model.body_name2id(f'gripper0_{part}')].reshape(3, 3)
            quat_xyzw = self.quaternion_from_matrix3(R)
            quat_wxyz = np.array([quat_xyzw[3], quat_xyzw[0], quat_xyzw[1], quat_xyzw[2]])
            quats[part] = quat_wxyz
            # print(f'gripper0_{part}: ', R, quat_wxyz)

        return quats

    def printState(self): # For testing purposes
        print(self.obs_dict)

    def get_camera_intrinsics(self):
        """Get camera intrinsics matrix
        """
        raise NotImplementedError

    def get_camera_extrinsics(self):
        """Get camera extrinsics matrix
        """
        raise NotImplementedError

    def set_camera_intrinsics(self):
        """Set camera intrinsics matrix
        """
        raise NotImplementedError

    def set_camera_extrinsics(self):
        """Set camera extrinsics matrix
        """
        raise NotImplementedError
        
        
if __name__ == '__main__':

    # Registered environments: Lift, Stack, NutAssembly, NutAssemblySingle, NutAssemblySquare, NutAssemblyRound,
    #                          PickPlace, PickPlaceSingle, PickPlaceMilk, PickPlaceBread, PickPlaceCereal, 
    #                          PickPlaceCan, Door, Wipe, TwoArmLift, TwoArmPegInHole, TwoArmHandoff

    # Possible robots: Baxter, IIWA, Jaco, Kinova3, Panda, Sawyer, UR5e

    env = VirtualWrapper(
        env = suite.make(
                "Stack",
                robots = "Panda",
                reward_shaping=True,
                has_renderer=False,           # no on-screen renderer
                has_offscreen_renderer=False, # no off-screen renderer
                ignore_done=True,
                use_object_obs=True,          # use object-centric feature
                use_camera_obs=False,         # no camera observations
                control_freq=10, 
            ),
        use_noise=False,
        debug_mode=True,
    )

    env.reset()

    # env.render(render_type = "png") # initial rendering of the robot

    env.printState()

    for i in range(100):
        action = np.random.randn(8)
        obs, reward, done, info = env.step(action)

        if i%100 == 0:
            env.render(render_type = "png")

        # env.printState() # for testing purposes
    env.close()
    
    print('Done.')
<|MERGE_RESOLUTION|>--- conflicted
+++ resolved
@@ -1,678 +1,666 @@
-"""
-This file implements a wrapper for using the ViSII imaging interface
-for robosuite. 
-"""
-import os
-import numpy as np
-import sys
-import visii
-import robosuite as suite
-from mujoco_py import MjSim, load_model_from_path
-from robosuite.wrappers import Wrapper
-from robosuite.models.robots import Baxter, IIWA, Jaco, Kinova3, Panda, Sawyer, UR5e
-from robosuite.models.robots import create_robot
-from robosuite.models.arenas import TableArena
-from robosuite.models.objects import BoxObject
-from robosuite.utils.mjcf_utils import CustomMaterial
-import open3d as o3d
-import math
-import xml.etree.ElementTree as ET
-
-class VirtualWrapper(Wrapper):
-    """
-    Initializes the ViSII wrapper.
-    Args:
-        env (MujocoEnv instance): The environment to wrap.
-        width (int, optional)
-        height (int, optional)
-        use_noise (bool, optional): Use noise or denoise
-        debug_mode (bool, optional): Use debug mode for visii
-    """
-    def __init__(self,
-                 env,
-                 width=1000,
-                 height=1000,
-                 use_noise=True,
-                 debug_mode=False):
-
-        super().__init__(env)
-
-        # print(env.robots[0].gripper.file)
-        # quit()
-
-        # Camera variables
-        self.width                  = width
-        self.height                 = height
-        self.samples_per_pixel      = 50
-        self.image_counter          = 0
-        self.render_number          = 1
-        self.entities               = []
-        self.gripper_entities       = {}
-        self.static_objects         = []
-        self.static_object_entities = []
-
-        if debug_mode:
-            visii.initialize_interactive()
-        else:
-            visii.initialize_headless()
-
-        if not use_noise: 
-            visii.enable_denoiser()
-
-        light_1 = visii.entity.create(
-            name      = "light_1",
-            mesh      = visii.mesh.create_sphere("light_1"),
-            transform = visii.transform.create("light_1"),
-        )
-
-        light_1.set_light(
-            visii.light.create("light_1")
-        )
-
-        light_1.get_light().set_intensity(200)
-        light_1.get_transform().set_scale(visii.vec3(0.3))
-        light_1.get_transform().set_position(visii.vec3(3, 3, 4))
-        
-        floor = visii.entity.create(
-            name      = "floor",
-            mesh      = visii.mesh.create_plane("plane"),
-            material  = visii.material.create("plane"),
-            transform = visii.transform.create("plane")
-        )
-        floor.get_transform().set_scale(visii.vec3(10))
-        floor.get_transform().set_position(visii.vec3(0, 0, -5))
-        floor.get_material().set_base_color(visii.vec3(0.8, 1, 0.8))
-        floor.get_material().set_roughness(0.4)
-        floor.get_material().set_specular(0)
-
-        self.camera_init()
-
-        # Sets the primary camera to the renderer to the camera entity
-        visii.set_camera_entity(self.camera) 
-
-        self.camera_configuration(pos_vec = visii.vec3(0, 0, 1), 
-                                  at_vec  = visii.vec3(0, 0, 1), 
-                                  up_vec  = visii.vec3(0, 0, 1),
-                                  eye_vec = visii.vec3(0.6, 0.0, 1.0))
-        
-        # Environment configuration
-        self._dome_light_intensity = 1
-        visii.set_dome_light_intensity(self._dome_light_intensity)
-
-        # visii.set_dome_light_sky(
-        #     sun_position=visii.vec3(10, 0, 10),
-        #     sky_tint=visii.vec3(1, 0.1, 0.8),
-        # )
-
-        visii.set_max_bounce_depth(2)
-
-        self.model = None
-        
-        self.robots_names = self.env.robot_names
-
-        # idNum = 1
-        # for robot in self.robot_names:
-        #     robot_model = create_robot(robot, idn = idNum) # only taking the first robot for now
-        #     self.robots.append(robot_model)
-        #     idNum+=1
-
-        # Passes the xml file based on the robot
-        robot_xml_filepath   = f'../models/assets/robots/{self.env.robot_names[0].lower()}/robot.xml'
-        gripper_xml_filepath = env.robots[0].gripper.file
-        self.initalize_simulation(robot_xml_filepath)
-
-        # TODO (Yifeng): You should be reading these parts' names from
-        # the xml files directly
-
-        tree = ET.parse(robot_xml_filepath)
-        root = tree.getroot()
-        
-        tree_gripper = ET.parse(gripper_xml_filepath)
-        root_gripper = tree_gripper.getroot()
-
-        self.dynamic_obj_init(root, root_gripper)
-
-        # initialize the static objects
-        # self.static_obj_init()
-
-    def close(self):
-        visii.deinitialize()
-
-    def camera_init(self):
-
-        # intializes the camera
-        self.camera = visii.entity.create(
-            name = "camera",
-            transform = visii.transform.create("camera_transform"),
-        )
-
-        self.camera.set_camera(
-            visii.camera.create_perspective_from_fov(
-                name = "camera_camera", 
-                field_of_view = 1, 
-                aspect = float(self.width)/float(self.height)
-            )
-        )
-
-    def camera_configuration(self, pos_vec, at_vec, up_vec, eye_vec):
-
-        # configures the camera
-        self.camera.get_transform().set_position(pos_vec)
-
-        self.camera.get_transform().look_at(
-            at  = at_vec, # look at (world coordinate)
-            up  = up_vec, # up vector
-            eye = eye_vec,
-            previous = False
-        )
-
-    def dynamic_obj_init(self, root, root_gripper):
-
-        self.parts       = []
-        self.meshes      = []
-        self.geom_names  = {}
-        self.mesh_parts  = []
-        self.mesh_colors = {}
-
-        # Stores all the meshes and their colors required for the robot
-        for body in root.iter('body'):
-            self.parts.append(body.get('name'))
-            meshBoolean = False
-            prev_mesh = None
-            for geom in body.findall('geom'):
-                geom_mesh  = geom.get('mesh')
-                geom_name  = geom.get('name')
-                mesh_color = geom.get('rgba')
-                if geom_mesh != None:
-                    meshBoolean = True
-                    self.meshes.append(geom_mesh)
-                    self.geom_names[geom_mesh] = geom_name
-                    self.mesh_parts.append(body.get('name'))
-                    self.mesh_colors[geom_mesh] = None
-                    prev_mesh = geom_mesh
-                if meshBoolean:
-                    self.mesh_colors[prev_mesh] = mesh_color
-
-        print(self.meshes)
-        # print(self.mesh_colors)
-
-        # TODO (Yifeng): Try to create a list of objects, one of which
-        # contains: geom info, position info, orientation info
-        self.positions = self.get_positions(part_type = 'robot', 
-                                            parts = self.mesh_parts) # position information for the robot
-        self.geoms     = self.get_geoms(root) # geometry information for the robot
-        self.quats     = self.get_quats() # orientation information for the robot
-
-        self.gripper_parts      = []
-        self.gripper_mesh_types = {}
-        self.gripper_mesh_files = {}
-        self.gripper_mesh_quats = {}
-        self.gripper_colors = {}
-
-        for asset in root_gripper.iter('asset'):
-
-            for mesh in asset.findall('mesh'):
-                self.gripper_mesh_files[mesh.get('name')] = mesh.get('file')
-
-        # getting all the meshes and other information for the grippers
-        for body in root_gripper.iter('body'):
-            self.gripper_parts.append(body.get('name'))
-            for geom in body.findall('geom'):
-                geom_mesh = geom.get('mesh')
-                if geom_mesh != None:
-                    geom_quat = geom.get('quat')
-                    if geom_quat is None:
-                        geom_quat = [1, 0, 0, 0]
-                    else:
-                        geom_quat = [float(element) for element in geom_quat.split(' ')]
-                    if body.get('name') not in self.gripper_mesh_types:
-                        self.gripper_mesh_types[body.get('name')] = [geom_mesh]
-                        self.gripper_mesh_quats[body.get('name')] = [geom_quat]
-                    else:
-                        self.gripper_mesh_types[body.get('name')].append(geom_mesh)
-                        self.gripper_mesh_quats[body.get('name')].append(geom_quat)
-
-        self.gripper_positions = self.get_positions(part_type = 'gripper', 
-                                                    parts = self.gripper_parts)
-        self.gripper_quats = self.get_quats_gripper()
-
-        print(f'Gripper Parts: {self.gripper_parts}\n')
-        print(f'Gripper Mesh Types: {self.gripper_mesh_types}\n')
-        print(f'Gripper STL Files: {self.gripper_mesh_files}\n')
-        print(f'Gripper Part Positions: {self.gripper_positions}\n')
-        print(f'Gripper Quats: {self.gripper_quats}\n')
-        print('-----\n\n')
-
-        # quit()
-
-    def initalize_simulation(self, xml_file = None):
-        
-        self.mjpy_model = load_model_from_path(xml_file) if xml_file else self.model.get_model(mode="mujoco_py")
-
-        # Creates the simulation
-        # self.sim = MjSim(self.mjpy_model)
-        # self.sim = self.env.sim
-        self.env.sim.step()
-
-    def str_to_class(self, str):
-        return getattr(sys.modules[__name__], str)
-
-    def reset(self):
-        self.obs_dict = self.env.reset()
-
-    def step(self, action):
-
-        """
-        Updates the states for the wrapper given a certain action
-        """
-
-        obs_dict, reward, done, info = self.env.step(action)
-        self.update(obs_dict, reward, done, info)
-
-        return obs_dict, reward, done, info
-
-    def update(self, obs_dict, reward, done, info):
-        self.obs_dict = obs_dict
-        self.reward   = reward
-        self.done     = done
-        self.info     = info
-
-        # changing the angles to the new angles of the joints
-        self.positions = self.get_positions(part_type = 'robot', 
-                                            parts = self.mesh_parts)
-        self.quats = self.get_quats()
-
-        self.gripper_positions = self.get_positions(part_type = 'gripper', 
-                                                    parts = self.gripper_parts)
-        self.gripper_quats = self.get_quats_gripper()
-
-    def render(self, render_type):
-        """
-        Renders the scene
-        Arg:
-            render_type: tells the method whether to save to png or save to hdr
-        """
-        self.image_counter += 1
-        # Creating a table/base
-        if self.render_number == 1:
-
-            table_size_x = self.mujoco_arena.table_full_size[0]/2
-            table_size_y = self.mujoco_arena.table_full_size[1]/2
-            table_size_z = self.mujoco_arena.table_full_size[2]/2
-
-            table = visii.entity.create(
-                name="table",
-                mesh = visii.mesh.create_box(name = "table",
-                                             size = visii.vec3(table_size_x,
-                                                               table_size_y,
-                                                               table_size_z)),
-                transform = visii.transform.create("table"),
-                material = visii.material.create("table")
-            )
-
-            table.get_transform().set_position(
-                visii.vec3(self.mujoco_arena.center_pos[0], 
-                           self.mujoco_arena.center_pos[1], 
-                           self.mujoco_arena.center_pos[2]))
-            table.get_material().set_base_color(
-                visii.vec3(0.1, 0.1, 0.1))  
-            table.get_material().set_roughness(0.7)   
-            table.get_material().set_specular(1)
-
-        # Initialize the other static objects
-        counter = 0
-        for i in self.mujoco_objects:
-
-            obj = None
-
-            if self.render_number == 1:
-
-                obj = visii.entity.create(
-                    name=f"obj_{i}",
-                    mesh = visii.mesh.create_box(name = f"obj_{i}",
-                                                 size = visii.vec3(self.mujoco_objects[i].size[0],
-                                                                   self.mujoco_objects[i].size[1],
-                                                                   self.mujoco_objects[i].size[2])),
-                    transform = visii.transform.create(f"obj_{i}"),
-                    material = visii.material.create(f"obj_{i}")
-                )
-
-                self.static_object_entities.append(obj)
-
-            else:
-
-                obj = self.static_object_entities[counter]
-
-            counter+=1
-
-            obj.get_transform().set_position(visii.vec3(self.obs_dict[f'{i}_pos'][0],
-                                                        self.obs_dict[f'{i}_pos'][1],
-                                                        self.obs_dict[f'{i}_pos'][2]))
-
-            obj.get_transform().set_rotation(visii.quat(self.obs_dict[f'{i}_quat'][3],
-                                                        self.obs_dict[f'{i}_quat'][0],
-                                                        self.obs_dict[f'{i}_quat'][1],
-                                                        self.obs_dict[f'{i}_quat'][2]))
-
-            obj.get_material().set_base_color(visii.vec3(self.mujoco_objects[i].rgba[0], 
-                                                         self.mujoco_objects[i].rgba[1],
-                                                         self.mujoco_objects[i].rgba[2]))
-            obj.get_material().set_metallic(0.2)
-            obj.get_material().set_transmission(0.2)
-            obj.get_material().set_roughness(0.3)
-            
-        # For now we are only rendering it as a png
-        # stl file extension
-        mesh_color_arr = None
-        # print(self.geom_names)
-        for i in range(len(self.meshes)):
-
-            link_entity = None
-            part_mesh = self.meshes[i]
-            part_name = self.geom_names[part_mesh]
-
-            if 'vis' not in part_mesh and 'vis' not in part_name and part_mesh != 'pedestal':
-                self.entities.append(None)
-                continue
-
-            mesh = None
-
-            if(self.render_number == 1):
-
-                # if(part_mesh == 'pedestal'):
-                #     mesh = o3d.io.read_triangle_mesh(f'../models/assets/robots/common_meshes/{part_mesh}.stl') # change
-
-                # else:
-                #     # robots/{self.robot_names[0].lower()}
-                #     mesh = o3d.io.read_triangle_mesh(f'../models/assets/extra_meshes/{part_mesh}.stl') # change
-                
-                link_name = part_mesh
-                
-                # print(f'Succesfully read: {part_mesh}')
-                # normals  = np.array(mesh.vertex_normals).flatten().tolist()
-                # vertices = np.array(mesh.vertices).flatten().tolist() 
-
-                if(part_mesh == 'pedestal'):
-                    mesh = visii.mesh.create_from_obj(name = part_mesh, path = f'../models/assets/robots/common_meshes/{part_mesh}.obj') # change
-                    link_entity = visii.entity.create(
-                        name      = link_name,
-                        mesh      = mesh,
-                        transform = visii.transform.create(link_name),
-                        material  = visii.material.create(link_name)
-                    )
-
-                else:
-                    # robots/{self.robot_names[0].lower()}
-<<<<<<< HEAD
-                    obj_file = f'../models/assets/robots/panda/meshes/{part_mesh}.obj'
-                    mtl_file = obj_file.replace('obj', 'mtl')
-                    if os.path.exists(mtl_file):
-                        entity_imported = visii.import_obj(
-                            part_mesh,
-                            obj_file,
-                            '/'.join(obj_file.split('/')[:-1]) + '/',
-                        )
-                        link_entity = entity_imported
-                    else:
-                        
-                        mesh = visii.mesh.create_from_obj(name = part_mesh, path = f'../models/assets/robots/panda/meshes/{part_mesh}.obj') # change
-
-                    # mesh = visii.mesh.create_from_data(f'{link_name}_mesh', positions=vertices, normals=normals)
-                        link_entity = visii.entity.create(
-                            name      = link_name,
-                            mesh      = mesh,
-                            transform = visii.transform.create(link_name),
-                            material  = visii.material.create(link_name)
-                        )
-=======
-                    mesh = visii.mesh.create_from_obj(name = part_mesh, path = f'../models/assets/robots/{self.robot_names[0].lower()}/meshes/{part_mesh}.obj') # change
-
-                # mesh = visii.mesh.create_from_data(f'{link_name}_mesh', positions=vertices, normals=normals)
-                link_entity = visii.entity.create(
-                    name      = link_name,
-                    mesh      = mesh,
-                    transform = visii.transform.create(link_name),
-                    material  = visii.material.create(link_name)
-                )
->>>>>>> e6a0faa2
-                
-                self.entities.append(link_entity)
-            
-            else:
-                link_entity = self.entities[i]
-
-            part_position = self.positions[i]
-            part_quaternion = self.quats[i]
-
-            if isinstance(link_entity, tuple):
-                for link_idx in range(len(link_entity)):
-                    link_entity[link_idx].get_transform().set_position(visii.vec3(part_position[0], part_position[1], part_position[2]))
-
-                    link_entity[link_idx].get_transform().set_rotation(visii.quat(part_quaternion[0],
-                                                                        part_quaternion[1],
-                                                                        part_quaternion[2],
-                                                                        part_quaternion[3]))
-
-                    if part_mesh in self.mesh_colors and self.mesh_colors[part_mesh] != None:
-                        mesh_color_arr = self.mesh_colors[part_mesh].split(' ')
-                        link_entity[link_idx].get_material().set_base_color(visii.vec3(float(mesh_color_arr[0]),
-                                                                             float(mesh_color_arr[1]),
-                                                                             float(mesh_color_arr[2])))
-                    link_entity[link_idx].get_material().set_metallic(0)
-                    link_entity[link_idx].get_material().set_transmission(0)
-                    link_entity[link_idx].get_material().set_roughness(0.3)
-
-            else:
-               
-                link_entity.get_transform().set_position(visii.vec3(part_position[0], part_position[1], part_position[2]))
-
-                link_entity.get_transform().set_rotation(visii.quat(part_quaternion[0],
-                                                                    part_quaternion[1],
-                                                                    part_quaternion[2],
-                                                                    part_quaternion[3]))
-                # print(link_entity.get_transform().get_rotation())
-
-                if part_mesh in self.mesh_colors and self.mesh_colors[part_mesh] != None:
-                    mesh_color_arr = self.mesh_colors[part_mesh].split(' ')
-                    link_entity.get_material().set_base_color(visii.vec3(float(mesh_color_arr[0]),
-                                                                         float(mesh_color_arr[1]),
-                                                                         float(mesh_color_arr[2])))
-                link_entity.get_material().set_metallic(0)
-                link_entity.get_material().set_transmission(0)
-                link_entity.get_material().set_roughness(0.3)
-        # print(self.gripper_positions)
-        for key in self.gripper_mesh_types:
-            gripper_entity = None
-
-            gripper_mesh_arr = self.gripper_mesh_types[key]
-            gripper_mesh_quat = self.gripper_mesh_quats[key]
-
-            for (mesh, mesh_quat) in zip(gripper_mesh_arr, gripper_mesh_quat):
-                # if 'vis' not in mesh:
-                #     continue
-                
-                if self.render_number == 1:
-                    print(f'rendering... {key} => {mesh}')
-                    mesh_gripper = o3d.io.read_triangle_mesh(f'../models/assets/grippers/{self.gripper_mesh_files[mesh]}')
-                    mesh_name = f'{key}_{mesh}_mesh'
-
-                    normals  = np.array(mesh_gripper.vertex_normals).flatten().tolist()
-                    vertices = np.array(mesh_gripper.vertices).flatten().tolist()
-                    mesh_gripper = visii.mesh.create_from_data(mesh_name, positions=vertices, normals=normals)
-                    gripper_entity = visii.entity.create(
-                        name      = mesh_name,
-                        mesh      = mesh_gripper,
-                        transform = visii.transform.create(mesh_name),
-                        material  = visii.material.create(mesh_name)
-                    )
-
-                    self.gripper_entities[f'{key}_{mesh}'] = gripper_entity
-
-                else:
-                    gripper_entity = self.gripper_entities[f'{key}_{mesh}']
-
-                part_position = self.gripper_positions[key]
-                # print(f'{key} ==> {mesh} ==> {self.gripper_quats[key]}, {mesh_quat}')
-
-                gripper_entity.get_transform().set_position(visii.vec3(part_position[0], part_position[1], part_position[2]))
-
-                part_quaternion = self.gripper_quats[key]
-                visii_part_quat = visii.quat(*part_quaternion) * visii.quat(*mesh_quat)
-                gripper_entity.get_transform().set_rotation(visii_part_quat)
-                # gripper_entity.get_transform().set_rotation(visii.quat(part_quaternion[0],
-                #                                                        part_quaternion[1],
-                #                                                        part_quaternion[2],
-                #                                                        part_quaternion[3]))
-
-                if mesh == 'finger_vis':
-                    gripper_entity.get_material().set_base_color(visii.vec3(0.5, 0.5, 0.5))
-                
-                gripper_entity.get_material().set_metallic(0)
-                gripper_entity.get_material().set_transmission(0)
-                gripper_entity.get_material().set_roughness(0.3)
-
-        visii.render_to_png(
-            width             = self.width,
-            height            = self.height, 
-            samples_per_pixel = self.samples_per_pixel,   
-            image_path        = f'images/temp_{self.image_counter}.png'
-        )
-
-        self.render_number += 1
-        
-    def quaternion_from_matrix3(self, matrix3):
-            """Return quaternion from 3x3 rotation matrix.
-            >>> R = rotation_matrix4(0.123, (1, 2, 3))
-            >>> q = quaternion_from_matrix4(R)
-            >>> numpy.allclose(q, [0.0164262, 0.0328524, 0.0492786, 0.9981095])
-            True
-            """
-            EPS = 1e-6
-            q = np.empty((4, ), dtype=np.float64)
-            M = np.array(matrix3, dtype=np.float64, copy=False)[:3, :3]
-            t = np.trace(M) + 1
-            if t <= -EPS:
-                warnings.warn('Numerical warning of [t = np.trace(M) + 1 = {}]'\
-                        .format(t))
-            t = max(t, EPS)
-            q[3] = t
-            q[2] = M[1, 0] - M[0, 1]
-            q[1] = M[0, 2] - M[2, 0]
-            q[0] = M[2, 1] - M[1, 2]
-            q *= 0.5 / math.sqrt(t)
-            return q
-
-    def get_positions(self, part_type, parts):
-
-        positions = None
-
-        if part_type == 'robot':
-            positions = []
-            for part in parts:
-                positions.append(np.array(self.env.sim.data.body_xpos[self.env.sim.model.body_name2id(f'robot0_{part}')]))
-        elif part_type == 'gripper':
-            positions = {}
-            for part in parts:
-                positions[part] = self.env.sim.data.body_xpos[self.env.sim.model.body_name2id(f'gripper0_{part}')]
-                # print(part)
-
-        return positions
-
-    def get_geoms(self, root):
-
-        geoms = []
-
-        for body in root.iter('body'):
-            self.parts.append(body.get('name'))
-            for geom in body.findall('geom'):
-                geoms.append(geom)
-
-        return geoms
-
-    def get_quats(self):
-        quats = []
-        for part in self.mesh_parts:
-            R = self.env.sim.data.body_xmat[self.env.sim.model.body_name2id(f'robot0_{part}')].reshape(3, 3)
-            # print(part, R)
-            quat_xyzw = self.quaternion_from_matrix3(R)
-            quat_wxyz = np.array([quat_xyzw[3], quat_xyzw[0], quat_xyzw[1], quat_xyzw[2]])
-            quats.append(quat_wxyz)
-
-        return quats
-
-    def get_quats_gripper(self):
-        quats = {}
-        for part in self.gripper_parts:
-            R = self.env.sim.data.body_xmat[self.env.sim.model.body_name2id(f'gripper0_{part}')].reshape(3, 3)
-            quat_xyzw = self.quaternion_from_matrix3(R)
-            quat_wxyz = np.array([quat_xyzw[3], quat_xyzw[0], quat_xyzw[1], quat_xyzw[2]])
-            quats[part] = quat_wxyz
-            # print(f'gripper0_{part}: ', R, quat_wxyz)
-
-        return quats
-
-    def printState(self): # For testing purposes
-        print(self.obs_dict)
-
-    def get_camera_intrinsics(self):
-        """Get camera intrinsics matrix
-        """
-        raise NotImplementedError
-
-    def get_camera_extrinsics(self):
-        """Get camera extrinsics matrix
-        """
-        raise NotImplementedError
-
-    def set_camera_intrinsics(self):
-        """Set camera intrinsics matrix
-        """
-        raise NotImplementedError
-
-    def set_camera_extrinsics(self):
-        """Set camera extrinsics matrix
-        """
-        raise NotImplementedError
-        
-        
-if __name__ == '__main__':
-
-    # Registered environments: Lift, Stack, NutAssembly, NutAssemblySingle, NutAssemblySquare, NutAssemblyRound,
-    #                          PickPlace, PickPlaceSingle, PickPlaceMilk, PickPlaceBread, PickPlaceCereal, 
-    #                          PickPlaceCan, Door, Wipe, TwoArmLift, TwoArmPegInHole, TwoArmHandoff
-
-    # Possible robots: Baxter, IIWA, Jaco, Kinova3, Panda, Sawyer, UR5e
-
-    env = VirtualWrapper(
-        env = suite.make(
-                "Stack",
-                robots = "Panda",
-                reward_shaping=True,
-                has_renderer=False,           # no on-screen renderer
-                has_offscreen_renderer=False, # no off-screen renderer
-                ignore_done=True,
-                use_object_obs=True,          # use object-centric feature
-                use_camera_obs=False,         # no camera observations
-                control_freq=10, 
-            ),
-        use_noise=False,
-        debug_mode=True,
-    )
-
-    env.reset()
-
-    # env.render(render_type = "png") # initial rendering of the robot
-
-    env.printState()
-
-    for i in range(100):
-        action = np.random.randn(8)
-        obs, reward, done, info = env.step(action)
-
-        if i%100 == 0:
-            env.render(render_type = "png")
-
-        # env.printState() # for testing purposes
-    env.close()
-    
-    print('Done.')
+"""
+This file implements a wrapper for using the ViSII imaging interface
+for robosuite. 
+"""
+import os
+import numpy as np
+import sys
+import visii
+import robosuite as suite
+from mujoco_py import MjSim, load_model_from_path
+from robosuite.wrappers import Wrapper
+from robosuite.models.robots import Baxter, IIWA, Jaco, Kinova3, Panda, Sawyer, UR5e
+from robosuite.models.robots import create_robot
+from robosuite.models.arenas import TableArena
+from robosuite.models.objects import BoxObject
+from robosuite.utils.mjcf_utils import CustomMaterial
+import open3d as o3d
+import math
+import xml.etree.ElementTree as ET
+
+class VirtualWrapper(Wrapper):
+    """
+    Initializes the ViSII wrapper.
+    Args:
+        env (MujocoEnv instance): The environment to wrap.
+        width (int, optional)
+        height (int, optional)
+        use_noise (bool, optional): Use noise or denoise
+        debug_mode (bool, optional): Use debug mode for visii
+    """
+    def __init__(self,
+                 env,
+                 width=1000,
+                 height=1000,
+                 use_noise=True,
+                 debug_mode=False):
+
+        super().__init__(env)
+
+        # print(env.robots[0].gripper.file)
+        # quit()
+
+        # Camera variables
+        self.width                  = width
+        self.height                 = height
+        self.samples_per_pixel      = 50
+        self.image_counter          = 0
+        self.render_number          = 1
+        self.entities               = []
+        self.gripper_entities       = {}
+        self.static_objects         = []
+        self.static_object_entities = []
+
+        if debug_mode:
+            visii.initialize_interactive()
+        else:
+            visii.initialize_headless()
+
+        if not use_noise: 
+            visii.enable_denoiser()
+
+        light_1 = visii.entity.create(
+            name      = "light_1",
+            mesh      = visii.mesh.create_sphere("light_1"),
+            transform = visii.transform.create("light_1"),
+        )
+
+        light_1.set_light(
+            visii.light.create("light_1")
+        )
+
+        light_1.get_light().set_intensity(200)
+        light_1.get_transform().set_scale(visii.vec3(0.3))
+        light_1.get_transform().set_position(visii.vec3(3, 3, 4))
+        
+        floor = visii.entity.create(
+            name      = "floor",
+            mesh      = visii.mesh.create_plane("plane"),
+            material  = visii.material.create("plane"),
+            transform = visii.transform.create("plane")
+        )
+        floor.get_transform().set_scale(visii.vec3(10))
+        floor.get_transform().set_position(visii.vec3(0, 0, -5))
+        floor.get_material().set_base_color(visii.vec3(0.8, 1, 0.8))
+        floor.get_material().set_roughness(0.4)
+        floor.get_material().set_specular(0)
+
+        self.camera_init()
+
+        # Sets the primary camera to the renderer to the camera entity
+        visii.set_camera_entity(self.camera) 
+
+        self.camera_configuration(pos_vec = visii.vec3(0, 0, 1), 
+                                  at_vec  = visii.vec3(0, 0, 1), 
+                                  up_vec  = visii.vec3(0, 0, 1),
+                                  eye_vec = visii.vec3(0.6, 0.0, 1.0))
+        
+        # Environment configuration
+        self._dome_light_intensity = 1
+        visii.set_dome_light_intensity(self._dome_light_intensity)
+
+        # visii.set_dome_light_sky(
+        #     sun_position=visii.vec3(10, 0, 10),
+        #     sky_tint=visii.vec3(1, 0.1, 0.8),
+        # )
+
+        visii.set_max_bounce_depth(2)
+
+        self.model = None
+        
+        self.robots_names = self.env.robot_names
+
+        # idNum = 1
+        # for robot in self.robot_names:
+        #     robot_model = create_robot(robot, idn = idNum) # only taking the first robot for now
+        #     self.robots.append(robot_model)
+        #     idNum+=1
+
+        # Passes the xml file based on the robot
+        robot_xml_filepath   = f'../models/assets/robots/{self.env.robot_names[0].lower()}/robot.xml'
+        gripper_xml_filepath = env.robots[0].gripper.file
+        self.initalize_simulation(robot_xml_filepath)
+
+        # TODO (Yifeng): You should be reading these parts' names from
+        # the xml files directly
+
+        tree = ET.parse(robot_xml_filepath)
+        root = tree.getroot()
+        
+        tree_gripper = ET.parse(gripper_xml_filepath)
+        root_gripper = tree_gripper.getroot()
+
+        self.dynamic_obj_init(root, root_gripper)
+
+        # initialize the static objects
+        # self.static_obj_init()
+
+    def close(self):
+        visii.deinitialize()
+
+    def camera_init(self):
+
+        # intializes the camera
+        self.camera = visii.entity.create(
+            name = "camera",
+            transform = visii.transform.create("camera_transform"),
+        )
+
+        self.camera.set_camera(
+            visii.camera.create_perspective_from_fov(
+                name = "camera_camera", 
+                field_of_view = 1, 
+                aspect = float(self.width)/float(self.height)
+            )
+        )
+
+    def camera_configuration(self, pos_vec, at_vec, up_vec, eye_vec):
+
+        # configures the camera
+        self.camera.get_transform().set_position(pos_vec)
+
+        self.camera.get_transform().look_at(
+            at  = at_vec, # look at (world coordinate)
+            up  = up_vec, # up vector
+            eye = eye_vec,
+            previous = False
+        )
+
+    def dynamic_obj_init(self, root, root_gripper):
+
+        self.parts       = []
+        self.meshes      = []
+        self.geom_names  = {}
+        self.mesh_parts  = []
+        self.mesh_colors = {}
+
+        # Stores all the meshes and their colors required for the robot
+        for body in root.iter('body'):
+            self.parts.append(body.get('name'))
+            meshBoolean = False
+            prev_mesh = None
+            for geom in body.findall('geom'):
+                geom_mesh  = geom.get('mesh')
+                geom_name  = geom.get('name')
+                mesh_color = geom.get('rgba')
+                if geom_mesh != None:
+                    meshBoolean = True
+                    self.meshes.append(geom_mesh)
+                    self.geom_names[geom_mesh] = geom_name
+                    self.mesh_parts.append(body.get('name'))
+                    self.mesh_colors[geom_mesh] = None
+                    prev_mesh = geom_mesh
+                if meshBoolean:
+                    self.mesh_colors[prev_mesh] = mesh_color
+
+        print(self.meshes)
+        # print(self.mesh_colors)
+
+        # TODO (Yifeng): Try to create a list of objects, one of which
+        # contains: geom info, position info, orientation info
+        self.positions = self.get_positions(part_type = 'robot', 
+                                            parts = self.mesh_parts) # position information for the robot
+        self.geoms     = self.get_geoms(root) # geometry information for the robot
+        self.quats     = self.get_quats() # orientation information for the robot
+
+        self.gripper_parts      = []
+        self.gripper_mesh_types = {}
+        self.gripper_mesh_files = {}
+        self.gripper_mesh_quats = {}
+        self.gripper_colors = {}
+
+        for asset in root_gripper.iter('asset'):
+
+            for mesh in asset.findall('mesh'):
+                self.gripper_mesh_files[mesh.get('name')] = mesh.get('file')
+
+        # getting all the meshes and other information for the grippers
+        for body in root_gripper.iter('body'):
+            self.gripper_parts.append(body.get('name'))
+            for geom in body.findall('geom'):
+                geom_mesh = geom.get('mesh')
+                if geom_mesh != None:
+                    geom_quat = geom.get('quat')
+                    if geom_quat is None:
+                        geom_quat = [1, 0, 0, 0]
+                    else:
+                        geom_quat = [float(element) for element in geom_quat.split(' ')]
+                    if body.get('name') not in self.gripper_mesh_types:
+                        self.gripper_mesh_types[body.get('name')] = [geom_mesh]
+                        self.gripper_mesh_quats[body.get('name')] = [geom_quat]
+                    else:
+                        self.gripper_mesh_types[body.get('name')].append(geom_mesh)
+                        self.gripper_mesh_quats[body.get('name')].append(geom_quat)
+
+        self.gripper_positions = self.get_positions(part_type = 'gripper', 
+                                                    parts = self.gripper_parts)
+        self.gripper_quats = self.get_quats_gripper()
+
+        print(f'Gripper Parts: {self.gripper_parts}\n')
+        print(f'Gripper Mesh Types: {self.gripper_mesh_types}\n')
+        print(f'Gripper STL Files: {self.gripper_mesh_files}\n')
+        print(f'Gripper Part Positions: {self.gripper_positions}\n')
+        print(f'Gripper Quats: {self.gripper_quats}\n')
+        print('-----\n\n')
+
+        # quit()
+
+    def initalize_simulation(self, xml_file = None):
+        
+        self.mjpy_model = load_model_from_path(xml_file) if xml_file else self.model.get_model(mode="mujoco_py")
+
+        # Creates the simulation
+        # self.sim = MjSim(self.mjpy_model)
+        # self.sim = self.env.sim
+        self.env.sim.step()
+
+    def str_to_class(self, str):
+        return getattr(sys.modules[__name__], str)
+
+    def reset(self):
+        self.obs_dict = self.env.reset()
+
+    def step(self, action):
+
+        """
+        Updates the states for the wrapper given a certain action
+        """
+
+        obs_dict, reward, done, info = self.env.step(action)
+        self.update(obs_dict, reward, done, info)
+
+        return obs_dict, reward, done, info
+
+    def update(self, obs_dict, reward, done, info):
+        self.obs_dict = obs_dict
+        self.reward   = reward
+        self.done     = done
+        self.info     = info
+
+        # changing the angles to the new angles of the joints
+        self.positions = self.get_positions(part_type = 'robot', 
+                                            parts = self.mesh_parts)
+        self.quats = self.get_quats()
+
+        self.gripper_positions = self.get_positions(part_type = 'gripper', 
+                                                    parts = self.gripper_parts)
+        self.gripper_quats = self.get_quats_gripper()
+
+    def render(self, render_type):
+        """
+        Renders the scene
+        Arg:
+            render_type: tells the method whether to save to png or save to hdr
+        """
+        self.image_counter += 1
+        # Creating a table/base
+        if self.render_number == 1:
+
+            table_size_x = self.mujoco_arena.table_full_size[0]/2
+            table_size_y = self.mujoco_arena.table_full_size[1]/2
+            table_size_z = self.mujoco_arena.table_full_size[2]/2
+
+            table = visii.entity.create(
+                name="table",
+                mesh = visii.mesh.create_box(name = "table",
+                                             size = visii.vec3(table_size_x,
+                                                               table_size_y,
+                                                               table_size_z)),
+                transform = visii.transform.create("table"),
+                material = visii.material.create("table")
+            )
+
+            table.get_transform().set_position(
+                visii.vec3(self.mujoco_arena.center_pos[0], 
+                           self.mujoco_arena.center_pos[1], 
+                           self.mujoco_arena.center_pos[2]))
+            table.get_material().set_base_color(
+                visii.vec3(0.1, 0.1, 0.1))  
+            table.get_material().set_roughness(0.7)   
+            table.get_material().set_specular(1)
+
+        # Initialize the other static objects
+        counter = 0
+        for i in self.mujoco_objects:
+
+            obj = None
+
+            if self.render_number == 1:
+
+                obj = visii.entity.create(
+                    name=f"obj_{i}",
+                    mesh = visii.mesh.create_box(name = f"obj_{i}",
+                                                 size = visii.vec3(self.mujoco_objects[i].size[0],
+                                                                   self.mujoco_objects[i].size[1],
+                                                                   self.mujoco_objects[i].size[2])),
+                    transform = visii.transform.create(f"obj_{i}"),
+                    material = visii.material.create(f"obj_{i}")
+                )
+
+                self.static_object_entities.append(obj)
+
+            else:
+
+                obj = self.static_object_entities[counter]
+
+            counter+=1
+
+            obj.get_transform().set_position(visii.vec3(self.obs_dict[f'{i}_pos'][0],
+                                                        self.obs_dict[f'{i}_pos'][1],
+                                                        self.obs_dict[f'{i}_pos'][2]))
+
+            obj.get_transform().set_rotation(visii.quat(self.obs_dict[f'{i}_quat'][3],
+                                                        self.obs_dict[f'{i}_quat'][0],
+                                                        self.obs_dict[f'{i}_quat'][1],
+                                                        self.obs_dict[f'{i}_quat'][2]))
+
+            obj.get_material().set_base_color(visii.vec3(self.mujoco_objects[i].rgba[0], 
+                                                         self.mujoco_objects[i].rgba[1],
+                                                         self.mujoco_objects[i].rgba[2]))
+            obj.get_material().set_metallic(0.2)
+            obj.get_material().set_transmission(0.2)
+            obj.get_material().set_roughness(0.3)
+            
+        # For now we are only rendering it as a png
+        # stl file extension
+        mesh_color_arr = None
+        # print(self.geom_names)
+        for i in range(len(self.meshes)):
+
+            link_entity = None
+            part_mesh = self.meshes[i]
+            part_name = self.geom_names[part_mesh]
+
+            if 'vis' not in part_mesh and 'vis' not in part_name and part_mesh != 'pedestal':
+                self.entities.append(None)
+                continue
+
+            mesh = None
+
+            if(self.render_number == 1):
+
+                # if(part_mesh == 'pedestal'):
+                #     mesh = o3d.io.read_triangle_mesh(f'../models/assets/robots/common_meshes/{part_mesh}.stl') # change
+
+                # else:
+                #     # robots/{self.robot_names[0].lower()}
+                #     mesh = o3d.io.read_triangle_mesh(f'../models/assets/extra_meshes/{part_mesh}.stl') # change
+                
+                link_name = part_mesh
+                
+                # print(f'Succesfully read: {part_mesh}')
+                # normals  = np.array(mesh.vertex_normals).flatten().tolist()
+                # vertices = np.array(mesh.vertices).flatten().tolist() 
+
+                if(part_mesh == 'pedestal'):
+                    mesh = visii.mesh.create_from_obj(name = part_mesh, path = f'../models/assets/robots/common_meshes/{part_mesh}.obj') # change
+                    link_entity = visii.entity.create(
+                        name      = link_name,
+                        mesh      = mesh,
+                        transform = visii.transform.create(link_name),
+                        material  = visii.material.create(link_name)
+                    )
+
+                else:
+                    # robots/{self.robot_names[0].lower()}
+                    obj_file = f'../models/assets/robots/panda/meshes/{part_mesh}.obj'
+                    mtl_file = obj_file.replace('obj', 'mtl')
+                    if os.path.exists(mtl_file):
+                        entity_imported = visii.import_obj(
+                            part_mesh,
+                            obj_file,
+                            '/'.join(obj_file.split('/')[:-1]) + '/',
+                        )
+                        link_entity = entity_imported
+                    else:
+                        
+                        mesh = visii.mesh.create_from_obj(name = part_mesh, path = f'../models/assets/robots/panda/meshes/{part_mesh}.obj') # change
+
+                    # mesh = visii.mesh.create_from_data(f'{link_name}_mesh', positions=vertices, normals=normals)
+                        link_entity = visii.entity.create(
+                            name      = link_name,
+                            mesh      = mesh,
+                            transform = visii.transform.create(link_name),
+                            material  = visii.material.create(link_name)
+                        )
+                
+                self.entities.append(link_entity)
+            
+            else:
+                link_entity = self.entities[i]
+
+            part_position = self.positions[i]
+            part_quaternion = self.quats[i]
+
+            if isinstance(link_entity, tuple):
+                for link_idx in range(len(link_entity)):
+                    link_entity[link_idx].get_transform().set_position(visii.vec3(part_position[0], part_position[1], part_position[2]))
+
+                    link_entity[link_idx].get_transform().set_rotation(visii.quat(part_quaternion[0],
+                                                                        part_quaternion[1],
+                                                                        part_quaternion[2],
+                                                                        part_quaternion[3]))
+
+                    if part_mesh in self.mesh_colors and self.mesh_colors[part_mesh] != None:
+                        mesh_color_arr = self.mesh_colors[part_mesh].split(' ')
+                        link_entity[link_idx].get_material().set_base_color(visii.vec3(float(mesh_color_arr[0]),
+                                                                             float(mesh_color_arr[1]),
+                                                                             float(mesh_color_arr[2])))
+                    link_entity[link_idx].get_material().set_metallic(0)
+                    link_entity[link_idx].get_material().set_transmission(0)
+                    link_entity[link_idx].get_material().set_roughness(0.3)
+
+            else:
+               
+                link_entity.get_transform().set_position(visii.vec3(part_position[0], part_position[1], part_position[2]))
+
+                link_entity.get_transform().set_rotation(visii.quat(part_quaternion[0],
+                                                                    part_quaternion[1],
+                                                                    part_quaternion[2],
+                                                                    part_quaternion[3]))
+                # print(link_entity.get_transform().get_rotation())
+
+                if part_mesh in self.mesh_colors and self.mesh_colors[part_mesh] != None:
+                    mesh_color_arr = self.mesh_colors[part_mesh].split(' ')
+                    link_entity.get_material().set_base_color(visii.vec3(float(mesh_color_arr[0]),
+                                                                         float(mesh_color_arr[1]),
+                                                                         float(mesh_color_arr[2])))
+                link_entity.get_material().set_metallic(0)
+                link_entity.get_material().set_transmission(0)
+                link_entity.get_material().set_roughness(0.3)
+        # print(self.gripper_positions)
+        for key in self.gripper_mesh_types:
+            gripper_entity = None
+
+            gripper_mesh_arr = self.gripper_mesh_types[key]
+            gripper_mesh_quat = self.gripper_mesh_quats[key]
+
+            for (mesh, mesh_quat) in zip(gripper_mesh_arr, gripper_mesh_quat):
+                # if 'vis' not in mesh:
+                #     continue
+                
+                if self.render_number == 1:
+                    print(f'rendering... {key} => {mesh}')
+                    mesh_gripper = o3d.io.read_triangle_mesh(f'../models/assets/grippers/{self.gripper_mesh_files[mesh]}')
+                    mesh_name = f'{key}_{mesh}_mesh'
+
+                    normals  = np.array(mesh_gripper.vertex_normals).flatten().tolist()
+                    vertices = np.array(mesh_gripper.vertices).flatten().tolist()
+                    mesh_gripper = visii.mesh.create_from_data(mesh_name, positions=vertices, normals=normals)
+                    gripper_entity = visii.entity.create(
+                        name      = mesh_name,
+                        mesh      = mesh_gripper,
+                        transform = visii.transform.create(mesh_name),
+                        material  = visii.material.create(mesh_name)
+                    )
+
+                    self.gripper_entities[f'{key}_{mesh}'] = gripper_entity
+
+                else:
+                    gripper_entity = self.gripper_entities[f'{key}_{mesh}']
+
+                part_position = self.gripper_positions[key]
+                # print(f'{key} ==> {mesh} ==> {self.gripper_quats[key]}, {mesh_quat}')
+
+                gripper_entity.get_transform().set_position(visii.vec3(part_position[0], part_position[1], part_position[2]))
+
+                part_quaternion = self.gripper_quats[key]
+                visii_part_quat = visii.quat(*part_quaternion) * visii.quat(*mesh_quat)
+                gripper_entity.get_transform().set_rotation(visii_part_quat)
+                # gripper_entity.get_transform().set_rotation(visii.quat(part_quaternion[0],
+                #                                                        part_quaternion[1],
+                #                                                        part_quaternion[2],
+                #                                                        part_quaternion[3]))
+
+                if mesh == 'finger_vis':
+                    gripper_entity.get_material().set_base_color(visii.vec3(0.5, 0.5, 0.5))
+                
+                gripper_entity.get_material().set_metallic(0)
+                gripper_entity.get_material().set_transmission(0)
+                gripper_entity.get_material().set_roughness(0.3)
+
+        visii.render_to_png(
+            width             = self.width,
+            height            = self.height, 
+            samples_per_pixel = self.samples_per_pixel,   
+            image_path        = f'images/temp_{self.image_counter}.png'
+        )
+
+        self.render_number += 1
+        
+    def quaternion_from_matrix3(self, matrix3):
+            """Return quaternion from 3x3 rotation matrix.
+            >>> R = rotation_matrix4(0.123, (1, 2, 3))
+            >>> q = quaternion_from_matrix4(R)
+            >>> numpy.allclose(q, [0.0164262, 0.0328524, 0.0492786, 0.9981095])
+            True
+            """
+            EPS = 1e-6
+            q = np.empty((4, ), dtype=np.float64)
+            M = np.array(matrix3, dtype=np.float64, copy=False)[:3, :3]
+            t = np.trace(M) + 1
+            if t <= -EPS:
+                warnings.warn('Numerical warning of [t = np.trace(M) + 1 = {}]'\
+                        .format(t))
+            t = max(t, EPS)
+            q[3] = t
+            q[2] = M[1, 0] - M[0, 1]
+            q[1] = M[0, 2] - M[2, 0]
+            q[0] = M[2, 1] - M[1, 2]
+            q *= 0.5 / math.sqrt(t)
+            return q
+
+    def get_positions(self, part_type, parts):
+
+        positions = None
+
+        if part_type == 'robot':
+            positions = []
+            for part in parts:
+                positions.append(np.array(self.env.sim.data.body_xpos[self.env.sim.model.body_name2id(f'robot0_{part}')]))
+        elif part_type == 'gripper':
+            positions = {}
+            for part in parts:
+                positions[part] = self.env.sim.data.body_xpos[self.env.sim.model.body_name2id(f'gripper0_{part}')]
+                # print(part)
+
+        return positions
+
+    def get_geoms(self, root):
+
+        geoms = []
+
+        for body in root.iter('body'):
+            self.parts.append(body.get('name'))
+            for geom in body.findall('geom'):
+                geoms.append(geom)
+
+        return geoms
+
+    def get_quats(self):
+        quats = []
+        for part in self.mesh_parts:
+            R = self.env.sim.data.body_xmat[self.env.sim.model.body_name2id(f'robot0_{part}')].reshape(3, 3)
+            # print(part, R)
+            quat_xyzw = self.quaternion_from_matrix3(R)
+            quat_wxyz = np.array([quat_xyzw[3], quat_xyzw[0], quat_xyzw[1], quat_xyzw[2]])
+            quats.append(quat_wxyz)
+
+        return quats
+
+    def get_quats_gripper(self):
+        quats = {}
+        for part in self.gripper_parts:
+            R = self.env.sim.data.body_xmat[self.env.sim.model.body_name2id(f'gripper0_{part}')].reshape(3, 3)
+            quat_xyzw = self.quaternion_from_matrix3(R)
+            quat_wxyz = np.array([quat_xyzw[3], quat_xyzw[0], quat_xyzw[1], quat_xyzw[2]])
+            quats[part] = quat_wxyz
+            # print(f'gripper0_{part}: ', R, quat_wxyz)
+
+        return quats
+
+    def printState(self): # For testing purposes
+        print(self.obs_dict)
+
+    def get_camera_intrinsics(self):
+        """Get camera intrinsics matrix
+        """
+        raise NotImplementedError
+
+    def get_camera_extrinsics(self):
+        """Get camera extrinsics matrix
+        """
+        raise NotImplementedError
+
+    def set_camera_intrinsics(self):
+        """Set camera intrinsics matrix
+        """
+        raise NotImplementedError
+
+    def set_camera_extrinsics(self):
+        """Set camera extrinsics matrix
+        """
+        raise NotImplementedError
+        
+        
+if __name__ == '__main__':
+
+    # Registered environments: Lift, Stack, NutAssembly, NutAssemblySingle, NutAssemblySquare, NutAssemblyRound,
+    #                          PickPlace, PickPlaceSingle, PickPlaceMilk, PickPlaceBread, PickPlaceCereal, 
+    #                          PickPlaceCan, Door, Wipe, TwoArmLift, TwoArmPegInHole, TwoArmHandoff
+
+    # Possible robots: Baxter, IIWA, Jaco, Kinova3, Panda, Sawyer, UR5e
+
+    env = VirtualWrapper(
+        env = suite.make(
+                "Stack",
+                robots = "Panda",
+                reward_shaping=True,
+                has_renderer=False,           # no on-screen renderer
+                has_offscreen_renderer=False, # no off-screen renderer
+                ignore_done=True,
+                use_object_obs=True,          # use object-centric feature
+                use_camera_obs=False,         # no camera observations
+                control_freq=10, 
+            ),
+        use_noise=False,
+        debug_mode=True,
+    )
+
+    env.reset()
+
+    # env.render(render_type = "png") # initial rendering of the robot
+
+    env.printState()
+
+    for i in range(100):
+        action = np.random.randn(8)
+        obs, reward, done, info = env.step(action)
+
+        if i%100 == 0:
+            env.render(render_type = "png")
+
+        # env.printState() # for testing purposes
+    env.close()
+    
+    print('Done.')