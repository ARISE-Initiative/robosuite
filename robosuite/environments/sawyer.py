from collections import OrderedDict
import numpy as np

import robosuite.utils.transform_utils as T
from robosuite.environments import MujocoEnv

from robosuite.models.grippers import gripper_factory
from robosuite.models.robots import Sawyer

from robosuite.controllers.arm_controller import *
from collections import deque
import hjson


class SawyerEnv(MujocoEnv):
    """Initializes a Sawyer robot environment."""

    def __init__(
        self,
        controller_config_file,
        controller,
        gripper_type=None,
        gripper_visualization=False,
        use_indicator_object=False,
        indicator_num=1,
        has_renderer=False,
        has_offscreen_renderer=True,
        render_collision_mesh=False,
        render_visual_mesh=True,
        control_freq=10,
        horizon=1000,
        ignore_done=False,
        use_camera_obs=False,
        camera_name="frontview",
        camera_height=256,
        camera_width=256,
        camera_depth=False,
        impedance_ctrl=True,    # TODO
        initial_policy=None,    # TODO - currently not included in the config file (should be a function)
        eval_mode=False,
        num_evals=50,
        perturb_evals=False,
        **kwargs
    ):
        """
        Args:
            controller_config_file (str): filepath to the corresponding controller config file that contains the
                associated controller parameters

            controller (str): Can be 'position', 'position_orientation', 'joint_velocity', 'joint_impedance', or
                'joint_torque'. Specifies the type of controller to be used for dynamic trajectories

            gripper_type (str): type of gripper, used to instantiate
                gripper models from gripper factory.

            gripper_visualization (bool): True if using gripper visualization.
                Useful for teleoperation.

            use_indicator_object (bool): if True, sets up an indicator object that
                is useful for debugging.

            has_renderer (bool): If true, render the simulation state in
                a viewer instead of headless mode.

            has_offscreen_renderer (bool): True if using off-screen rendering.

            render_collision_mesh (bool): True if rendering collision meshes
                in camera. False otherwise.

            render_visual_mesh (bool): True if rendering visual meshes
                in camera. False otherwise.

            control_freq (float): how many control signals to receive
                in every second. This sets the amount of simulation time
                that passes between every action input.

            horizon (int): Every episode lasts for exactly @horizon timesteps.

            ignore_done (bool): True if never terminating the environment (ignore @horizon).

            use_camera_obs (bool): if True, every observation includes a
                rendered image.

            camera_name (str): name of camera to be rendered. Must be
                set if @use_camera_obs is True.

            camera_height (int): height of camera frame.

            camera_width (int): width of camera frame.

            camera_depth (bool): True if rendering RGB-D, and RGB otherwise.

            impedance_ctrl (bool) : True if we want to control impedance of the end effector

        #########
            **kwargs includes additional params that may be specified and will override values found in
            the controller configuration file if the names match
        """

        self.initial_policy = initial_policy
        self.impedance_ctrl = impedance_ctrl
        if self.impedance_ctrl:
            # Load the appropriate controller
            self._load_controller(controller, controller_config_file, kwargs)

        if 'residual_policy_multiplier' in kwargs:
            self.residual_policy_multiplier = kwargs['residual_policy_multiplier']
        else:
            self.residual_policy_multiplier = None

        self.goal = np.zeros(3)
        self.goal_orientation = np.zeros(3)
        self.desired_force = np.zeros(3)
        self.desired_torque = np.zeros(3)
        if 'residual_policy_multiplier' in kwargs:
            self.residual_policy_multiplier = kwargs['residual_policy_multiplier']
        else:
            self.residual_policy_multiplier = None

        self.initial_policy = initial_policy

        self.control_freq = control_freq
        self.timestep = 0

        # self.position_limits = [[0,0,0],[0,0,0]]
        # self.orientation_limits = [[0,0,0],[0,0,0]]

        self.ee_force = np.zeros(3)
        self.ee_force_bias = np.zeros(3)
        self.contact_threshold = 1  # Maximum contact variation allowed without contact [N]

        self.ee_torque = np.zeros(3)
        self.ee_torque_bias = np.zeros(3)

        # self.controller = controller
        # TODO - check that these are updated properly
        self.total_kp = np.zeros(6)
        self.total_damping = np.zeros(6)

        self.n_avg_ee_acc = 10

        self.has_gripper = gripper_type is not None
        self.gripper_type = gripper_type
        self.gripper_visualization = gripper_visualization
        self.use_indicator_object = use_indicator_object
<<<<<<< HEAD

        self.eval_mode = eval_mode
        self.num_evals = num_evals
        self.perturb_evals = perturb_evals
        if self.eval_mode:
            self._get_placement_initializer_for_eval_mode()

=======
        self.indicator_num = indicator_num
>>>>>>> 6d66f148
        super().__init__(
            has_renderer=has_renderer,
            has_offscreen_renderer=has_offscreen_renderer,
            render_collision_mesh=render_collision_mesh,
            render_visual_mesh=render_visual_mesh,
            control_freq=control_freq,
            horizon=horizon,
            ignore_done=ignore_done,
            use_camera_obs=use_camera_obs,
            camera_name=camera_name,
            camera_height=camera_height,
            camera_width=camera_width,
            camera_depth=camera_depth,
        )

        # Current and previous policy step q values, joint torques, ft ee applied and actions
        self.prev_pstep_ft = np.zeros(6)
        self.curr_pstep_ft = np.zeros(6)
        self.prev_pstep_a = np.zeros(self.dof)
        self.curr_pstep_a = np.zeros(self.dof)
        self.prev_pstep_q = np.zeros(len(self._ref_joint_vel_indexes))
        self.curr_pstep_q = np.zeros(len(self._ref_joint_vel_indexes))
        self.prev_pstep_t = np.zeros(len(self._ref_joint_vel_indexes))
        self.curr_pstep_t = np.zeros(len(self._ref_joint_vel_indexes))
        self.prev_pstep_ee_v = np.zeros(6)
        self.curr_pstep_ee_v = np.zeros(6)
        self.buffer_pstep_ee_v = deque(np.zeros(6) for _ in range(self.n_avg_ee_acc))
        self.ee_acc = np.zeros(6)

        self.total_ee_acc = np.zeros(6)  # used to compute average
        self.total_js_energy = np.zeros(len(self._ref_joint_vel_indexes))

        self.torque_total = 0
        self.joint_torques = 0

        self.prev_ee_pos = np.zeros(7)
        self.ee_pos = np.zeros(7)

        ## counting joint limits
        self.joint_limit_count = 0

    def _get_placement_initializer_for_eval_mode(self):
        """
        This method is used by subclasses to implement a 
        placement initializer that is used to initialize the
        environment into a fixed set of known task instances.
        This is for reproducibility in policy evaluation.
        """
        raise Exception("Must implement this in subclass.")

    def _load_controller(self, controller_type, controller_file, kwargs):
        """
        Loads controller to be used for dynamic trajectories

        Controller_type is a specified controller, and controller_params is a config file containing the appropriate
        parameters for that controller

        Kwargs is kwargs passed from init call and represents individual params to override in controller config file
        """

        # Load the controller config file
        try:
            with open(controller_file) as f:
                params = hjson.load(f)
        except FileNotFoundError:
            print("Controller config file '{}' not found. Please check filepath and try again.".format(
                controller_file))

        controller_params = params[controller_type]

        # Load additional arguments from kwargs and override the prior config-file loaded ones
        for key, value in kwargs.items():
            if key in controller_params:
                controller_params[key] = value

        if controller_type == ControllerType.POS:
            self.controller = PositionController(**controller_params)
        elif controller_type == ControllerType.POS_ORI:
            self.controller = PositionOrientationController(**controller_params)
        elif controller_type == ControllerType.JOINT_IMP:
            self.controller = JointImpedanceController(**controller_params)
        elif controller_type == ControllerType.JOINT_TORQUE:
            self.controller = JointTorqueController(**controller_params)
        else:
            self.controller = JointVelocityController(**controller_params)

    def _load_model(self):
        """
        Loads robot and optionally add grippers.
        """
        super()._load_model()
        # Use xml that has motor torque actuators enabled
        self.mujoco_robot = Sawyer(xml_path="robots/sawyer/robot_torque.xml")

        if self.has_gripper:
            self.gripper = gripper_factory(self.gripper_type)
            if not self.gripper_visualization:
                self.gripper.hide_visualization()
            self.mujoco_robot.add_gripper("right_hand", self.gripper)

    def _reset_internal(self):
        """
        Sets initial pose of arm and grippers.
        """
        super()._reset_internal()
        self._has_interaction = False

        self.sim.data.qpos[self._ref_joint_pos_indexes] = self.mujoco_robot.init_qpos

        if self.has_gripper:
            self.sim.data.qpos[
                self._ref_joint_gripper_actuator_indexes
            ] = self.gripper.init_qpos

        self.controller.reset()
        self.goal = np.zeros(3)
        self.goal_orientation = np.zeros(3)
        self.desired_force = np.zeros(3)
        self.desired_torque = np.zeros(3)
        self.prev_pstep_q = np.array(self.mujoco_robot.init_qpos)
        self.curr_pstep_q = np.array(self.mujoco_robot.init_qpos)
        self.prev_pstep_a = np.zeros(self.dof)
        self.curr_pstep_a = np.zeros(self.dof)
        self.prev_pstep_ee_v = np.zeros(6)
        self.curr_pstep_ee_v = np.zeros(6)
        self.buffer_pstep_ee_v = deque(np.zeros(6) for _ in range(self.n_avg_ee_acc))
        self.ee_acc = np.zeros(6)
        self.total_ee_acc = np.zeros(6)  # used to compute average
        self.total_kp = np.zeros(6)
        self.total_damping = np.zeros(6)
        self.total_js_energy = np.zeros(len(self._ref_joint_vel_indexes))
        self.prev_ee_pos = np.zeros(7)
        self.ee_pos = np.zeros(7)
        self.total_joint_torque = 0
        self.joint_torques = 0

    def _get_reference(self):
        """
        Sets up necessary reference for robots, grippers, and objects.
        """
        super()._get_reference()

        # indices for joints in qpos, qvel
        self.robot_joints = list(self.mujoco_robot.joints)
        self._ref_joint_pos_indexes = [
            self.sim.model.get_joint_qpos_addr(x) for x in self.robot_joints
        ]
        self._ref_joint_vel_indexes = [
            self.sim.model.get_joint_qvel_addr(x) for x in self.robot_joints
        ]

        if self.use_indicator_object:
            self._ref_indicator_pos_low = [0] * self.indicator_num
            self._ref_indicator_pos_high = [0] * self.indicator_num
            self._ref_indicator_vel_low = [0] * self.indicator_num
            self._ref_indicator_vel_high = [0] * self.indicator_num
            self.indicator_id = [0] * self.indicator_num
            for i in range(self.indicator_num):
                ind_qpos = self.sim.model.get_joint_qpos_addr("pos_indicator_{}".format(i))
                self._ref_indicator_pos_low[i], self._ref_indicator_pos_high[i] = ind_qpos

                ind_qvel = self.sim.model.get_joint_qvel_addr("pos_indicator_{}".format(i))
                self._ref_indicator_vel_low[i], self._ref_indicator_vel_high[i] = ind_qvel

                self.indicator_id[i] = self.sim.model.body_name2id("pos_indicator_{}".format(i))

        # indices for grippers in qpos, qvel
        if self.has_gripper:
            self.gripper_joints = list(self.gripper.joints)
            self._ref_gripper_joint_pos_indexes = [
                self.sim.model.get_joint_qpos_addr(x) for x in self.gripper_joints
            ]
            self._ref_gripper_joint_vel_indexes = [
                self.sim.model.get_joint_qvel_addr(x) for x in self.gripper_joints
            ]

        # indices for joint pos actuation, joint vel actuation, gripper actuation
        self._ref_joint_pos_actuator_indexes = [
            self.sim.model.actuator_name2id(actuator)
            for actuator in self.sim.model.actuator_names
            if actuator.startswith("pos")
        ]

        self._ref_joint_vel_actuator_indexes = [
            self.sim.model.actuator_name2id(actuator)
            for actuator in self.sim.model.actuator_names
            if actuator.startswith("vel")
        ]

        self._ref_joint_torq_actuator_indexes = [
            self.sim.model.actuator_name2id(actuator)
            for actuator in self.sim.model.actuator_names
            if actuator.startswith("torq")
        ]

        if self.has_gripper:
            self._ref_joint_gripper_actuator_indexes = [
                self.sim.model.actuator_name2id(actuator)
                for actuator in self.sim.model.actuator_names
                if actuator.startswith("gripper")
            ]

        # IDs of sites for gripper visualization
        self.eef_site_id = self.sim.model.site_name2id("grip_site")
        self.eef_cylinder_id = self.sim.model.site_name2id("grip_site_cylinder")

    def move_indicator(self, pos, i=0):
        """
        Sets 3d position of indicator object i to @pos.
        """
        if self.use_indicator_object:
            index = self._ref_indicator_pos_low[i]
            self.sim.data.qpos[index : index + 3] = pos

    def step(self, action):
        if not self._has_interaction and self.eval_mode:
            # this is the first step call of the episode
            self.placement_initializer.increment_counter()
        self._has_interaction = True
        return super().step(action)

    def _pre_action(self, action, policy_step):
        """
        Overrides the superclass method to actuate the robot with the
        passed joint velocities and gripper control.

        Args:
            action (numpy array): The control to apply to the robot. The first
                @self.mujoco_robot.dof dimensions should be the desired
                normalized joint velocities and if the robot has
                a gripper, the next @self.gripper.dof dimensions should be
                actuation controls for the gripper.
        """

        self.policy_step = policy_step

        # Make sure action length is correct
        assert len(action) == self.dof, "environment got invalid action dimension"

        # i.e.: not using new controller
        if not self.impedance_ctrl:

            # clip actions into valid range
            low, high = self.action_spec
            action = np.clip(action, low, high)

            if self.has_gripper:
                arm_action = action[: self.mujoco_robot.dof]
                gripper_action_in = action[
                                    self.mujoco_robot.dof: self.mujoco_robot.dof + self.gripper.dof
                                    ]
                gripper_action_actual = self.gripper.format_action(gripper_action_in)
                action = np.concatenate([arm_action, gripper_action_actual])

            # rescale normalized action to control ranges
            ctrl_range = self.sim.model.actuator_ctrlrange
            bias = 0.5 * (ctrl_range[:, 1] + ctrl_range[:, 0])
            weight = 0.5 * (ctrl_range[:, 1] - ctrl_range[:, 0])
            applied_action = bias + weight * action
            self.sim.data.ctrl[self._ref_joint_torq_actuator_indexes] = applied_action

            # gravity compensation
            self.sim.data.qfrc_applied[
                self._ref_joint_vel_indexes
            ] = self.sim.data.qfrc_bias[self._ref_joint_vel_indexes]

            if self.use_indicator_object:
                for i in range(self.indicator_num):
                    self.sim.data.qfrc_applied[
                    self._ref_indicator_vel_low[i]: self._ref_indicator_vel_high[i]
                    ] = self.sim.data.qfrc_bias[
                        self._ref_indicator_vel_low[i]: self._ref_indicator_vel_high[i]
                        ]

        # using new controller
        else:
            # Split action into joint control and peripheral (i.e.: gripper) control (as specified by individual gripper)
            gripper_action = []
            if self.has_gripper:
                gripper_action = action[self.controller.control_dim:]  # all indexes past controller dimension indexes
                action = action[:self.controller.control_dim]

            # TODO
            # First, get joint space action
            # action = action.copy()  # ensure that we don't change the action outside of this scope
            self.controller.update_model(self.sim, id_name='right_hand', joint_index=(self._ref_joint_pos_indexes, self._ref_joint_vel_indexes))
            torques = self.controller.action_to_torques(action,
                                                        self.policy_step)  # this scales and clips the actions correctly

            if self.initial_policy:
                initial_policy_torques = self.initial_policy.action_to_torques(self.sim, 'right_hand',
                                                                               self._ref_joint_pos_indexes,
                                                                               self.initial_policy_action,
                                                                               self.policy_step)
                self.residual_torques = torques
                self.initial_torques = initial_policy_torques
                if self.residual_policy_multiplier is not None:
                    torques = self.residual_policy_multiplier * torques + initial_policy_torques
                else:
                    torques = torques + initial_policy_torques  # TODO

            self.total_joint_torque += np.sum(abs(torques))
            self.joint_torques = torques

            # Get gripper action, if applicable
            if self.has_gripper:
                gripper_action_actual = self.gripper.format_action(gripper_action)
                # rescale normalized gripper action to control ranges
                ctrl_range = self.sim.model.actuator_ctrlrange[self._ref_joint_gripper_actuator_indexes]
                bias = 0.5 * (ctrl_range[:, 1] + ctrl_range[:, 0])
                weight = 0.5 * (ctrl_range[:, 1] - ctrl_range[:, 0])
                applied_gripper_action = bias + weight * gripper_action_actual
                self.sim.data.ctrl[self._ref_joint_gripper_actuator_indexes] = applied_gripper_action

            # Now, control both gripper and joints
            self.sim.data.ctrl[self._ref_joint_torq_actuator_indexes] = self.sim.data.qfrc_bias[
                                                                  self._ref_joint_vel_indexes] + torques

            if self.use_indicator_object:
                for i in range(self.indicator_num):
                    self.sim.data.qfrc_applied[
                    self._ref_indicator_vel_low[i]: self._ref_indicator_vel_high[i]
                    ] = self.sim.data.qfrc_bias[
                        self._ref_indicator_vel_low[i]: self._ref_indicator_vel_high[i]
                        ]

            if self.policy_step:
                self.prev_pstep_q = np.array(self.curr_pstep_q)
                self.curr_pstep_q = np.array(self.sim.data.qpos[self._ref_joint_vel_indexes])
                self.prev_pstep_a = np.array(self.curr_pstep_a)
                self.curr_pstep_a = np.array(action)  # .copy()) # TODO
                self.prev_pstep_t = np.array(self.curr_pstep_t)
                self.curr_pstep_t = np.array(self.sim.data.ctrl[self._ref_joint_torq_actuator_indexes])
                self.prev_pstep_ft = np.array(self.curr_pstep_ft)

                # Assumes a ft sensor on the wrist
                force_sensor_id = self.sim.model.sensor_name2id("force_ee")
                force_ee = self.sim.data.sensordata[force_sensor_id * 3: force_sensor_id * 3 + 3]
                torque_sensor_id = self.sim.model.sensor_name2id("torque_ee")
                torque_ee = self.sim.data.sensordata[torque_sensor_id * 3: torque_sensor_id * 3 + 3]
                self.curr_pstep_ft = np.concatenate([force_ee, torque_ee])

                self.prev_pstep_ee_v = self.curr_pstep_ee_v
                self.curr_pstep_ee_v = np.concatenate(
                    [self.sim.data.body_xvelp[self.sim.model.body_name2id("right_hand")],
                     self.sim.data.body_xvelr[self.sim.model.body_name2id("right_hand")]])

                self.buffer_pstep_ee_v.popleft()
                self.buffer_pstep_ee_v.append(self.curr_pstep_ee_v)

                # convert to matrix
                buffer_mat = []
                for v in self.buffer_pstep_ee_v:
                    buffer_mat += [v]
                buffer_mat = np.vstack(buffer_mat)

                diffs = np.diff(buffer_mat, axis=0)
                diffs *= self.control_freq
                diffs = np.vstack([self.ee_acc, diffs])
                diffs.reshape((self.n_avg_ee_acc, 6))

                self.ee_acc = np.array(
                    [np.convolve(col, np.ones((self.n_avg_ee_acc,)) / self.n_avg_ee_acc, mode='valid')[0] for col in
                     diffs.transpose()])

    def _post_action(self, action):
        """
        (Optional) does gripper visualization after actions.
        """
        self.prev_ee_pos = self.ee_pos
        self.ee_pos = np.array(self.sim.data.body_xpos[self.sim.model.body_name2id('right_hand')])

        force_sensor_id = self.sim.model.sensor_name2id("force_ee")
        self.ee_force = np.array(self.sim.data.sensordata[force_sensor_id * 3: force_sensor_id * 3 + 3])

        if np.linalg.norm(self.ee_force_bias) == 0:
            self.ee_force_bias = self.ee_force

        torque_sensor_id = self.sim.model.sensor_name2id("torque_ee")
        self.ee_torque = np.array(self.sim.data.sensordata[torque_sensor_id * 3: torque_sensor_id * 3 + 3])

        if np.linalg.norm(self.ee_torque_bias) == 0:
            self.ee_torque_bias = self.ee_torque

        ret = super()._post_action(action)
        self._gripper_visualization()
        return ret

    def _get_observation(self):
        """
        Returns an OrderedDict containing observations [(name_string, np.array), ...].

        Important keys:
            robot-state: contains robot-centric information.
        """

        di = super()._get_observation()

        # camera observations
        if self.use_camera_obs:
            camera_obs = self.sim.render(camera_name=self.camera_name,
                                         width=self.camera_width,
                                         height=self.camera_height,
                                         depth=self.camera_depth)
            if self.camera_depth:
                di['image'], di['depth'] = camera_obs
            else:
                di['image'] = camera_obs

                # Skpping for now, not worth importing cv2 just for this
                # if self.visualize_offscreen and not self.real_robot:
                    # cv2.imshow('Robot observation', np.flip(camera_obs[..., ::-1], 0))
                    # cv2.waitKey(10)

        # proprioceptive features
        di["joint_pos"] = np.array(
            [self.sim.data.qpos[x] for x in self._ref_joint_pos_indexes]
        )
        di["joint_vel"] = np.array(
            [self.sim.data.qvel[x] for x in self._ref_joint_vel_indexes]
        )

        robot_states = [
            np.sin(di["joint_pos"]),
            np.cos(di["joint_pos"]),
            di["joint_vel"],
        ]

        if self.has_gripper:
            di["gripper_qpos"] = np.array(
                [self.sim.data.qpos[x] for x in self._ref_gripper_joint_pos_indexes]
            )
            di["gripper_qvel"] = np.array(
                [self.sim.data.qvel[x] for x in self._ref_gripper_joint_vel_indexes]
            )

            di["eef_pos"] = np.array(self.sim.data.body_xpos[self.sim.model.body_name2id('right_hand')])
            di["eef_quat"] = T.convert_quat(
                self.sim.data.get_body_xquat("right_hand"), to="xyzw"
            )
            di["eef_vlin"] = np.array(self.sim.data.get_body_xvelp('right_hand'))
            di["eef_vang"] = np.array(self.sim.data.get_body_xvelr('right_hand'))

            # add in gripper information
            robot_states.extend([di["gripper_qpos"], di["eef_pos"], di["eef_quat"], di["eef_vlin"], di["eef_vang"]])

        di["robot-state"] = np.concatenate(robot_states)

        di["prev-act"] = self.prev_pstep_a

        # Adding binary contact observation
        in_contact = np.linalg.norm(self.ee_force - self.ee_force_bias) > self.contact_threshold
        di["contact-obs"] = in_contact

        return di

    @property
    def action_spec(self):
        """
        Action lower/upper limits per dimension.
        """
        low = np.ones(self.dof) * -1.
        high = np.ones(self.dof) * 1.
        return low, high

    @property
    def dof(self):
        """
        Returns the DoF of the robot (with grippers).
        """
        if self.impedance_ctrl:
            dof = self.controller.action_dim
        else:
            dof = self.mujoco_robot.dof

        if self.has_gripper:
            dof += self.gripper.dof
            return dof

    def pose_in_base_from_name(self, name):
        """
        A helper function that takes in a named data field and returns the pose
        of that object in the base frame.
        """

        pos_in_world = self.sim.data.get_body_xpos(name)
        rot_in_world = self.sim.data.get_body_xmat(name).reshape((3, 3))
        pose_in_world = T.make_pose(pos_in_world, rot_in_world)

        base_pos_in_world = self.sim.data.get_body_xpos("base")
        base_rot_in_world = self.sim.data.get_body_xmat("base").reshape((3, 3))
        base_pose_in_world = T.make_pose(base_pos_in_world, base_rot_in_world)
        world_pose_in_base = T.pose_inv(base_pose_in_world)

        pose_in_base = T.pose_in_A_to_pose_in_B(pose_in_world, world_pose_in_base)
        return pose_in_base

    def set_robot_joint_positions(self, jpos):
        """
        Helper method to force robot joint positions to the passed values.
        """
        self.sim.data.qpos[self._ref_joint_pos_indexes] = jpos
        self.sim.forward()

    @property
    def _right_hand_joint_cartesian_pose(self):
        """
        Returns the cartesian pose of the last robot joint in base frame of robot.
        """
        return self.pose_in_base_from_name("right_l6")

    @property
    def _right_hand_pose(self):
        """
        Returns eef pose in base frame of robot.
        """
        return self.pose_in_base_from_name("right_hand")

    @property
    def _right_hand_quat(self):
        """
        Returns eef quaternion in base frame of robot.
        """
        return T.mat2quat(self._right_hand_orn)

    @property
    def _right_hand_total_velocity(self):
        """
        Returns the total eef velocity (linear + angular) in the base frame
        as a numpy array of shape (6,)
        """

        # Use jacobian to translate joint velocities to end effector velocities.
        Jp = self.sim.data.get_body_jacp("right_hand").reshape((3, -1))
        Jp_joint = Jp[:, self._ref_joint_vel_indexes]

        Jr = self.sim.data.get_body_jacr("right_hand").reshape((3, -1))
        Jr_joint = Jr[:, self._ref_joint_vel_indexes]

        eef_lin_vel = Jp_joint.dot(self._joint_velocities)
        eef_rot_vel = Jr_joint.dot(self._joint_velocities)
        return np.concatenate([eef_lin_vel, eef_rot_vel])

    @property
    def _right_hand_pos(self):
        """
        Returns position of eef in base frame of robot.
        """
        eef_pose_in_base = self._right_hand_pose
        return eef_pose_in_base[:3, 3]

    @property
    def _right_hand_orn(self):
        """
        Returns orientation of eef in base frame of robot as a rotation matrix.
        """
        eef_pose_in_base = self._right_hand_pose
        return eef_pose_in_base[:3, :3]

    @property
    def _right_hand_vel(self):
        """
        Returns velocity of eef in base frame of robot.
        """
        return self._right_hand_total_velocity[:3]

    @property
    def _right_hand_ang_vel(self):
        """
        Returns angular velocity of eef in base frame of robot.
        """
        return self._right_hand_total_velocity[3:]

    @property
    def _joint_positions(self):
        """
        Returns a numpy array of joint positions.
        Sawyer robots have 7 joints and positions are in rotation angles.
        """
        return self.sim.data.qpos[self._ref_joint_pos_indexes]

    @property
    def _joint_velocities(self):
        """
        Returns a numpy array of joint velocities.
        Sawyer robots have 7 joints and velocities are angular velocities.
        """
        return self.sim.data.qvel[self._ref_joint_vel_indexes]

    def _gripper_visualization(self):
        """
        Do any needed visualization here.
        """

        # By default, don't do any coloring.
        #self.sim.model.site_rgba[self.eef_site_id] = [0., 0., 0., 0.]
        self.sim.model.site_rgba[self.visual_grip_site_id] = [0., 0., 0., 0.]

    def _check_contact(self):
        """
        Returns True if the gripper is in contact with another object.
        """
        return False


    def _check_arm_contact(self):
        """
        Returns True if the arm is in contact with another object.
        """
        collision = False
        for contact in self.sim.data.contact[:self.sim.data.ncon]:
            if self.sim.model.geom_id2name(contact.geom1) in self.mujoco_robot.contact_geoms or \
                    self.sim.model.geom_id2name(contact.geom2) in self.mujoco_robot.contact_geoms:
                collision = True
                break
        return collision

    def _check_q_limits(self):
        """
        Returns True if the arm is in joint limits or very close to.
        """
        joint_limits = False
        tolerance = 0.1
        for (idx, (q, q_limits)) in enumerate(
                zip(self.sim.data.qpos[self._ref_joint_pos_indexes], self.sim.model.jnt_range)):
            if not (q > q_limits[0] + tolerance and q < q_limits[1] - tolerance):
                print("Joint limit reached in joint " + str(idx))
                joint_limits = True
                self.joint_limit_count += 1
        return joint_limits

    def _compute_q_delta(self):
        """
        Returns the change in joint space configuration between previous and current steps
        """
        q_delta = self.prev_pstep_q - self.curr_pstep_q

        return q_delta

    def _compute_t_delta(self):
        """
        Returns the change in joint space configuration between previous and current steps
        """
        t_delta = self.prev_pstep_t - self.curr_pstep_t

        return t_delta

    def _compute_a_delta(self):
        """
        Returns the change in policy action between previous and current steps
        """

        a_delta = self.prev_pstep_a - self.curr_pstep_a

        return a_delta

    def _compute_ft_delta(self):
        """
        Returns the change in policy action between previous and current steps
        """

        ft_delta = self.prev_pstep_ft - self.curr_pstep_ft

        return ft_delta

    def _compute_js_energy(self):
        """
        Returns the energy consumed by each joint between previous and current steps
        """
        # Mean torque applied
        mean_t = self.prev_pstep_t - self.curr_pstep_t

        # We assume in the motors torque is proportional to current (and voltage is constant)
        # In that case the amount of power scales proportional to the torque and the energy is the
        # time integral of that
        js_energy = np.abs((1.0 / self.control_freq) * mean_t)

        return js_energy

    def _compute_ee_ft_integral(self):
        """
        Returns the integral over time of the applied ee force-torque
        """

        mean_ft = self.prev_pstep_ft - self.curr_pstep_ft
        integral_ft = np.abs((1.0 / self.control_freq) * mean_ft)

        return integral_ft

    def render_additional_image(self, camera_name, camera_width, camera_height, camera_depth):
        img = self.sim.render(camera_name=camera_name,
                              width=camera_width,
                              height=camera_height,
                              depth=camera_depth)
        return img
<|MERGE_RESOLUTION|>--- conflicted
+++ resolved
@@ -143,17 +143,14 @@
         self.gripper_type = gripper_type
         self.gripper_visualization = gripper_visualization
         self.use_indicator_object = use_indicator_object
-<<<<<<< HEAD
+        self.indicator_num = indicator_num
 
         self.eval_mode = eval_mode
         self.num_evals = num_evals
         self.perturb_evals = perturb_evals
         if self.eval_mode:
             self._get_placement_initializer_for_eval_mode()
-
-=======
-        self.indicator_num = indicator_num
->>>>>>> 6d66f148
+            
         super().__init__(
             has_renderer=has_renderer,
             has_offscreen_renderer=has_offscreen_renderer,
