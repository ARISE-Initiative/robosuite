import numpy as np

import robosuite.utils.transform_utils as T
from robosuite.environments.manipulation.two_arm_env import TwoArmEnv
from robosuite.utils.mjcf_utils import CustomMaterial, array_to_string, find_elements
from robosuite.utils.observables import Observable, sensor

from robosuite.models.objects import CylinderObject, PlateWithHoleObject
from robosuite.models.arenas import EmptyArena
from robosuite.models.tasks import ManipulationTask


class TwoArmPegInHole(TwoArmEnv):
    """
    This class corresponds to the peg-in-hole task for two robot arms.

    Args:
        robots (str or list of str): Specification for specific robot arm(s) to be instantiated within this env
            (e.g: "Sawyer" would generate one arm; ["Panda", "Panda", "Sawyer"] would generate three robot arms)
            Note: Must be either 2 single single-arm robots or 1 bimanual robot!

        env_configuration (str): Specifies how to position the robots within the environment. Can be either:

            :`'bimanual'`: Only applicable for bimanual robot setups. Sets up the (single) bimanual robot on the -x
                side of the table
            :`'single-arm-parallel'`: Only applicable for multi single arm setups. Sets up the (two) single armed
                robots next to each other on the -x side of the table
            :`'single-arm-opposed'`: Only applicable for multi single arm setups. Sets up the (two) single armed
                robots opposed from each others on the opposite +/-y sides of the table.

        Note that "default" corresponds to either "bimanual" if a bimanual robot is used or "single-arm-opposed" if two
        single-arm robots are used.

        controller_configs (str or list of dict): If set, contains relevant controller parameters for creating a
            custom controller. Else, uses the default controller for this specific task. Should either be single
            dict if same controller is to be used for all robots or else it should be a list of the same length as
            "robots" param

        gripper_types (str or list of str): type of gripper, used to instantiate gripper models from gripper factory.
            For this environment, setting a value other than the default (None) will raise an AssertionError, as
            this environment is not meant to be used with any gripper at all.

        initialization_noise (dict or list of dict): Dict containing the initialization noise parameters.
            The expected keys and corresponding value types are specified below:

            :`'magnitude'`: The scale factor of uni-variate random noise applied to each of a robot's given initial
                joint positions. Setting this value to `None` or 0.0 results in no noise being applied.
                If "gaussian" type of noise is applied then this magnitude scales the standard deviation applied,
                If "uniform" type of noise is applied then this magnitude sets the bounds of the sampling range
            :`'type'`: Type of noise to apply. Can either specify "gaussian" or "uniform"

            Should either be single dict if same noise value is to be used for all robots or else it should be a
            list of the same length as "robots" param

            :Note: Specifying "default" will automatically use the default noise settings.
                Specifying None will automatically create the required dict with "magnitude" set to 0.0.

        use_camera_obs (bool or list of bool): if True, every observation for a specific robot includes a rendered
        image. Should either be single bool if camera obs value is to be used for all
            robots or else it should be a list of the same length as "robots" param

        use_object_obs (bool): if True, include object (cube) information in
            the observation.

        reward_scale (None or float): Scales the normalized reward function by the amount specified.
            If None, environment reward remains unnormalized

        reward_shaping (bool): if True, use dense rewards.

        peg_radius (2-tuple): low and high limits of the (uniformly sampled)
            radius of the peg

        peg_length (float): length of the peg

        has_renderer (bool): If true, render the simulation state in
            a viewer instead of headless mode.

        has_offscreen_renderer (bool): True if using off-screen rendering

        render_camera (str): Name of camera to render if `has_renderer` is True. Setting this value to 'None'
            will result in the default angle being applied, which is useful as it can be dragged / panned by
            the user using the mouse

        render_collision_mesh (bool): True if rendering collision meshes in camera. False otherwise.

        render_visual_mesh (bool): True if rendering visual meshes in camera. False otherwise.

        render_gpu_device_id (int): corresponds to the GPU device id to use for offscreen rendering.
            Defaults to -1, in which case the device will be inferred from environment variables
            (GPUS or CUDA_VISIBLE_DEVICES).

        control_freq (float): how many control signals to receive in every second. This sets the amount of
            simulation time that passes between every action input.

        horizon (int): Every episode lasts for exactly @horizon timesteps.

        ignore_done (bool): True if never terminating the environment (ignore @horizon).

        hard_reset (bool): If True, re-loads model, sim, and render object upon a reset call, else,
            only calls sim.reset and resets all robosuite-internal variables

        camera_names (str or list of str): name of camera to be rendered. Should either be single str if
            same name is to be used for all cameras' rendering or else it should be a list of cameras to render.

            :Note: At least one camera must be specified if @use_camera_obs is True.

            :Note: To render all robots' cameras of a certain type (e.g.: "robotview" or "eye_in_hand"), use the
                convention "all-{name}" (e.g.: "all-robotview") to automatically render all camera images from each
                robot's camera list).

        camera_heights (int or list of int): height of camera frame. Should either be single int if
            same height is to be used for all cameras' frames or else it should be a list of the same length as
            "camera names" param.

        camera_widths (int or list of int): width of camera frame. Should either be single int if
            same width is to be used for all cameras' frames or else it should be a list of the same length as
            "camera names" param.

        camera_depths (bool or list of bool): True if rendering RGB-D, and RGB otherwise. Should either be single
            bool if same depth setting is to be used for all cameras or else it should be a list of the same length as
            "camera names" param.

        camera_segmentations (None or str or list of str or list of list of str): Camera segmentation(s) to use
            for each camera. Valid options are:

                `None`: no segmentation sensor used
                `'instance'`: segmentation at the class-instance level
                `'class'`: segmentation at the class level
                `'element'`: segmentation at the per-geom level

            If not None, multiple types of segmentations can be specified. A [list of str / str or None] specifies
            [multiple / a single] segmentation(s) to use for all cameras. A list of list of str specifies per-camera
            segmentation setting(s) to use.

    Raises:
        AssertionError: [Gripper specified]
        ValueError: [Invalid number of robots specified]
        ValueError: [Invalid env configuration]
        ValueError: [Invalid robots for specified env configuration]
    """

    def __init__(
        self,
        robots,
        env_configuration="default",
        controller_configs=None,
        gripper_types=None,
        initialization_noise="default",
        use_camera_obs=True,
        use_object_obs=True,
        reward_scale=1.0,
        reward_shaping=False,
        peg_radius=(0.015, 0.03),
        peg_length=0.13,
        has_renderer=False,
        has_offscreen_renderer=True,
        render_camera="frontview",
        render_collision_mesh=False,
        render_visual_mesh=True,
        render_gpu_device_id=-1,
        control_freq=20,
        horizon=1000,
        ignore_done=False,
        hard_reset=True,
        camera_names="agentview",
        camera_heights=256,
        camera_widths=256,
        camera_depths=False,
<<<<<<< HEAD
        renderer="default",
        renderer_config=None,
=======
        camera_segmentations=None,      # {None, instance, class, element}
>>>>>>> bed7a21a
    ):
        # Assert that the gripper type is None
        assert gripper_types is None, "Tried to specify gripper other than None in TwoArmPegInHole environment!"

        # reward configuration
        self.reward_scale = reward_scale
        self.reward_shaping = reward_shaping

        # whether to use ground-truth object states
        self.use_object_obs = use_object_obs

        # Save peg specs
        self.peg_radius = peg_radius
        self.peg_length = peg_length

        super().__init__(
            robots=robots,
            env_configuration=env_configuration,
            controller_configs=controller_configs,
            mount_types="default",
            gripper_types=gripper_types,
            initialization_noise=initialization_noise,
            use_camera_obs=use_camera_obs,
            has_renderer=has_renderer,
            has_offscreen_renderer=has_offscreen_renderer,
            render_camera=render_camera,
            render_collision_mesh=render_collision_mesh,
            render_visual_mesh=render_visual_mesh,
            render_gpu_device_id=render_gpu_device_id,
            control_freq=control_freq,
            horizon=horizon,
            ignore_done=ignore_done,
            hard_reset=hard_reset,
            camera_names=camera_names,
            camera_heights=camera_heights,
            camera_widths=camera_widths,
            camera_depths=camera_depths,
<<<<<<< HEAD
            renderer=renderer,
            renderer_config=renderer_config,
=======
            camera_segmentations=camera_segmentations,
>>>>>>> bed7a21a
        )

    def reward(self, action=None):
        """
        Reward function for the task.

        Sparse un-normalized reward:

            - a discrete reward of 5.0 is provided if the peg is inside the plate's hole
              - Note that we enforce that it's inside at an appropriate angle (cos(theta) > 0.95).

        Un-normalized summed components if using reward shaping:

            - Reaching: in [0, 1], to encourage the arms to approach each other
            - Perpendicular Distance: in [0,1], to encourage the arms to approach each other
            - Parallel Distance: in [0,1], to encourage the arms to approach each other
            - Alignment: in [0, 1], to encourage having the right orientation between the peg and hole.
            - Placement: in {0, 1}, nonzero if the peg is in the hole with a relatively correct alignment

        Note that the final reward is normalized and scaled by reward_scale / 5.0 as
        well so that the max score is equal to reward_scale

        """
        reward = 0

        # Right location and angle
        if self._check_success():
            reward = 1.0

        # use a shaping reward
        if self.reward_shaping:
            # Grab relevant values
            t, d, cos = self._compute_orientation()
            # reaching reward
            hole_pos = self.sim.data.body_xpos[self.hole_body_id]
            gripper_site_pos = self.sim.data.body_xpos[self.peg_body_id]
            dist = np.linalg.norm(gripper_site_pos - hole_pos)
            reaching_reward = 1 - np.tanh(1.0 * dist)
            reward += reaching_reward

            # Orientation reward
            reward += 1 - np.tanh(d)
            reward += 1 - np.tanh(np.abs(t))
            reward += cos

        # if we're not reward shaping, scale sparse reward so that the max reward is identical to its dense version
        else:
            reward *= 5.0

        if self.reward_scale is not None:
            reward *= self.reward_scale / 5.0

        return reward

    def _load_model(self):
        """
        Loads an xml model, puts it in self.model
        """
        super()._load_model()

        # Adjust base pose(s) accordingly
        if self.env_configuration == "bimanual":
            xpos = self.robots[0].robot_model.base_xpos_offset["empty"]
            self.robots[0].robot_model.set_base_xpos(xpos)
        else:
            if self.env_configuration == "single-arm-opposed":
                # Set up robots facing towards each other by rotating them from their default position
                for robot, rotation in zip(self.robots, (np.pi / 2, -np.pi / 2)):
                    xpos = robot.robot_model.base_xpos_offset["empty"]
                    rot = np.array((0, 0, rotation))
                    xpos = T.euler2mat(rot) @ np.array(xpos)
                    robot.robot_model.set_base_xpos(xpos)
                    robot.robot_model.set_base_ori(rot)
            else:  # "single-arm-parallel" configuration setting
                # Set up robots parallel to each other but offset from the center
                for robot, offset in zip(self.robots, (-0.25, 0.25)):
                    xpos = robot.robot_model.base_xpos_offset["empty"]
                    xpos = np.array(xpos) + np.array((0, offset, 0))
                    robot.robot_model.set_base_xpos(xpos)

        # Add arena and robot
        mujoco_arena = EmptyArena()

        # Arena always gets set to zero origin
        mujoco_arena.set_origin([0, 0, 0])

        # Modify default agentview camera
        mujoco_arena.set_camera(
            camera_name="agentview",
            pos=[1.0666432116509934, 1.4903257668114777e-08, 2.0563394967349096],
            quat=[0.6530979871749878, 0.27104058861732483, 0.27104055881500244, 0.6530978679656982]
        )

        # initialize objects of interest
        self.hole = PlateWithHoleObject(name="hole")
        tex_attrib = {
            "type": "cube",
        }
        mat_attrib = {
            "texrepeat": "1 1",
            "specular": "0.4",
            "shininess": "0.1",
        }
        greenwood = CustomMaterial(
            texture="WoodGreen",
            tex_name="greenwood",
            mat_name="greenwood_mat",
            tex_attrib=tex_attrib,
            mat_attrib=mat_attrib,
        )
        self.peg = CylinderObject(
            name="peg",
            size_min=(self.peg_radius[0], self.peg_length),
            size_max=(self.peg_radius[1], self.peg_length),
            material=greenwood,
            rgba=[0, 1, 0, 1],
            joints=None,
        )

        # Load hole object
        hole_obj = self.hole.get_obj()
        hole_obj.set("quat", "0 0 0.707 0.707")
        hole_obj.set("pos", "0.11 0 0.17")

        # Load peg object
        peg_obj = self.peg.get_obj()
        peg_obj.set("pos", array_to_string((0, 0, self.peg_length)))

        # Append appropriate objects to arms
        if self.env_configuration == "bimanual":
            r_eef, l_eef = [self.robots[0].robot_model.eef_name[arm] for arm in self.robots[0].arms]
            r_model, l_model = [self.robots[0].robot_model, self.robots[0].robot_model]
        else:
            r_eef, l_eef = [robot.robot_model.eef_name for robot in self.robots]
            r_model, l_model = [self.robots[0].robot_model, self.robots[1].robot_model]
        r_body = find_elements(root=r_model.worldbody, tags="body", attribs={"name": r_eef}, return_first=True)
        l_body = find_elements(root=l_model.worldbody, tags="body", attribs={"name": l_eef}, return_first=True)
        r_body.append(peg_obj)
        l_body.append(hole_obj)

        # task includes arena, robot, and objects of interest
        # We don't add peg and hole directly since they were already appended to the robots
        self.model = ManipulationTask(
            mujoco_arena=mujoco_arena,
            mujoco_robots=[robot.robot_model for robot in self.robots],
        )

        # Make sure to add relevant assets from peg and hole objects
        self.model.merge_assets(self.hole)
        self.model.merge_assets(self.peg)

    def _setup_references(self):
        """
        Sets up references to important components. A reference is typically an
        index or a list of indices that point to the corresponding elements
        in a flatten array, which is how MuJoCo stores physical simulation data.
        """
        super()._setup_references()

        # Additional object references from this env
        self.hole_body_id = self.sim.model.body_name2id(self.hole.root_body)
        self.peg_body_id = self.sim.model.body_name2id(self.peg.root_body)

    def _setup_observables(self):
        """
        Sets up observables to be used for this environment. Creates object-based observables if enabled

        Returns:
            OrderedDict: Dictionary mapping observable names to its corresponding Observable object
        """
        observables = super()._setup_observables()

        # low-level object information
        if self.use_object_obs:
            # Get robot prefix and define observables modality
            if self.env_configuration == "bimanual":
                pf0 = self.robots[0].robot_model.naming_prefix + "right_"
                pf1 = self.robots[0].robot_model.naming_prefix + "left_"
            else:
                pf0 = self.robots[0].robot_model.naming_prefix
                pf1 = self.robots[1].robot_model.naming_prefix
            modality = "object"

            # position and rotation of peg and hole
            @sensor(modality=modality)
            def hole_pos(obs_cache):
                return np.array(self.sim.data.body_xpos[self.hole_body_id])

            @sensor(modality=modality)
            def hole_quat(obs_cache):
                return T.convert_quat(self.sim.data.body_xquat[self.hole_body_id], to="xyzw")

            @sensor(modality=modality)
            def peg_to_hole(obs_cache):
                return obs_cache["hole_pos"] - np.array(self.sim.data.body_xpos[self.peg_body_id]) if \
                    "hole_pos" in obs_cache else np.zeros(3)

            @sensor(modality=modality)
            def peg_quat(obs_cache):
                return T.convert_quat(self.sim.data.body_xquat[self.peg_body_id], to="xyzw")

            # Relative orientation parameters
            @sensor(modality=modality)
            def angle(obs_cache):
                t, d, cos = self._compute_orientation()
                obs_cache["t"] = t
                obs_cache["d"] = d
                return cos

            @sensor(modality=modality)
            def t(obs_cache):
                return obs_cache["t"] if "t" in obs_cache else 0.0

            @sensor(modality=modality)
            def d(obs_cache):
                return obs_cache["d"] if "d" in obs_cache else 0.0

            sensors = [hole_pos, hole_quat, peg_to_hole, peg_quat, angle, t, d]
            names = [s.__name__ for s in sensors]

            # Create observables
            for name, s in zip(names, sensors):
                observables[name] = Observable(
                    name=name,
                    sensor=s,
                    sampling_rate=self.control_freq,
                )

        return observables

    def _reset_internal(self):
        """
        Resets simulation internal configurations.
        """
        super()._reset_internal()

    def _check_success(self):
        """
        Check if peg is successfully aligned and placed within the hole

        Returns:
            bool: True if peg is placed in hole correctly
        """
        t, d, cos = self._compute_orientation()

        return d < 0.06 and -0.12 <= t <= 0.14 and cos > 0.95

    def _compute_orientation(self):
        """
        Helper function to return the relative positions between the hole and the peg.
        In particular, the intersection of the line defined by the peg and the plane
        defined by the hole is computed; the parallel distance, perpendicular distance,
        and angle are returned.

        Returns:
            3-tuple:

                - (float): parallel distance
                - (float): perpendicular distance
                - (float): angle
        """
        peg_mat = self.sim.data.body_xmat[self.peg_body_id]
        peg_mat.shape = (3, 3)
        peg_pos = self.sim.data.body_xpos[self.peg_body_id]

        hole_pos = self.sim.data.body_xpos[self.hole_body_id]
        hole_mat = self.sim.data.body_xmat[self.hole_body_id]
        hole_mat.shape = (3, 3)

        v = peg_mat @ np.array([0, 0, 1])
        v = v / np.linalg.norm(v)
        center = hole_pos + hole_mat @ np.array([0.1, 0, 0])

        t = (center - peg_pos) @ v / (np.linalg.norm(v) ** 2)
        d = np.linalg.norm(np.cross(v, peg_pos - center)) / np.linalg.norm(v)

        hole_normal = hole_mat @ np.array([0, 0, 1])
        return (
            t,
            d,
            abs(np.dot(hole_normal, v) / np.linalg.norm(hole_normal) / np.linalg.norm(v)),
        )

    def _peg_pose_in_hole_frame(self):
        """
        A helper function that takes in a named data field and returns the pose of that
        object in the base frame.

        Returns:
            np.array: (4,4) matrix corresponding to the pose of the peg in the hole frame
        """
        # World frame
        peg_pos_in_world = self.sim.data.get_body_xpos(self.peg.root_body)
        peg_rot_in_world = self.sim.data.get_body_xmat(self.peg.root_body).reshape((3, 3))
        peg_pose_in_world = T.make_pose(peg_pos_in_world, peg_rot_in_world)

        # World frame
        hole_pos_in_world = self.sim.data.get_body_xpos(self.hole.root_body)
        hole_rot_in_world = self.sim.data.get_body_xmat(self.hole.root_body).reshape((3, 3))
        hole_pose_in_world = T.make_pose(hole_pos_in_world, hole_rot_in_world)

        world_pose_in_hole = T.pose_inv(hole_pose_in_world)

        peg_pose_in_hole = T.pose_in_A_to_pose_in_B(
            peg_pose_in_world, world_pose_in_hole
        )
        return peg_pose_in_hole<|MERGE_RESOLUTION|>--- conflicted
+++ resolved
@@ -166,12 +166,9 @@
         camera_heights=256,
         camera_widths=256,
         camera_depths=False,
-<<<<<<< HEAD
+        camera_segmentations=None,      # {None, instance, class, element}
         renderer="default",
         renderer_config=None,
-=======
-        camera_segmentations=None,      # {None, instance, class, element}
->>>>>>> bed7a21a
     ):
         # Assert that the gripper type is None
         assert gripper_types is None, "Tried to specify gripper other than None in TwoArmPegInHole environment!"
@@ -209,12 +206,9 @@
             camera_heights=camera_heights,
             camera_widths=camera_widths,
             camera_depths=camera_depths,
-<<<<<<< HEAD
+            camera_segmentations=camera_segmentations,
             renderer=renderer,
             renderer_config=renderer_config,
-=======
-            camera_segmentations=camera_segmentations,
->>>>>>> bed7a21a
         )
 
     def reward(self, action=None):
