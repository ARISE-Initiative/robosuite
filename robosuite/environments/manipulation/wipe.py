from collections import OrderedDict
import numpy as np

from robosuite.environments.manipulation.single_arm_env import SingleArmEnv

from robosuite.models.arenas import WipeArena
from robosuite.models.tasks import ManipulationTask
from robosuite.utils.observables import Observable, sensor
import multiprocessing


# Default Wipe environment configuration
DEFAULT_WIPE_CONFIG = {
    # settings for reward
    "arm_limit_collision_penalty": -10.0,           # penalty for reaching joint limit or arm collision (except the wiping tool) with the table
    "wipe_contact_reward": 0.01,                    # reward for contacting something with the wiping tool
    "unit_wiped_reward": 50.0,                      # reward per peg wiped
    "ee_accel_penalty": 0,                          # penalty for large end-effector accelerations 
    "excess_force_penalty_mul": 0.05,               # penalty for each step that the force is over the safety threshold
    "distance_multiplier": 5.0,                     # multiplier for the dense reward inversely proportional to the mean location of the pegs to wipe
    "distance_th_multiplier": 5.0,                  # multiplier in the tanh function for the aforementioned reward

    # settings for table top
    "table_full_size": [0.5, 0.8, 0.05],            # Size of tabletop
    "table_offset": [0.15, 0, 0.9],                 # Offset of table (z dimension defines max height of table)
    "table_friction": [0.03, 0.005, 0.0001],        # Friction parameters for the table
    "table_friction_std": 0,                        # Standard deviation to sample different friction parameters for the table each episode
    "table_height": 0.0,                            # Additional height of the table over the default location
    "table_height_std": 0.0,                        # Standard deviation to sample different heigths of the table each episode
    "line_width": 0.04,                             # Width of the line to wipe (diameter of the pegs)
    "two_clusters": False,                          # if the dirt to wipe is one continuous line or two
    "coverage_factor": 0.6,                         # how much of the table surface we cover
    "num_markers": 100,                             # How many particles of dirt to generate in the environment

    # settings for thresholds
    "contact_threshold": 1.0,                       # Minimum eef force to qualify as contact [N]
    "pressure_threshold": 0.5,                      # force threshold (N) to overcome to get increased contact wiping reward
    "pressure_threshold_max": 60.,                  # maximum force allowed (N)

    # misc settings
    "print_results": False,                         # Whether to print results or not
    "get_info": False,                              # Whether to grab info after each env step if not
    "use_robot_obs": True,                          # if we use robot observations (proprioception) as input to the policy
    "use_contact_obs": True,                        # if we use a binary observation for whether robot is in contact or not
    "early_terminations": True,                     # Whether we allow for early terminations or not
    "use_condensed_obj_obs": True,                  # Whether to use condensed object observation representation (only applicable if obj obs is active)
}


class Wipe(SingleArmEnv):
    """
    This class corresponds to the Wiping task for a single robot arm

    Args:
        robots (str or list of str): Specification for specific robot arm(s) to be instantiated within this env
            (e.g: "Sawyer" would generate one arm; ["Panda", "Panda", "Sawyer"] would generate three robot arms)
            Note: Must be a single single-arm robot!

        env_configuration (str): Specifies how to position the robots within the environment (default is "default").
            For most single arm environments, this argument has no impact on the robot setup.

        controller_configs (str or list of dict): If set, contains relevant controller parameters for creating a
            custom controller. Else, uses the default controller for this specific task. Should either be single
            dict if same controller is to be used for all robots or else it should be a list of the same length as
            "robots" param

        gripper_types (str or list of str): type of gripper, used to instantiate
            gripper models from gripper factory.
            For this environment, setting a value other than the default ("WipingGripper") will raise an
            AssertionError, as this environment is not meant to be used with any other alternative gripper.

        initialization_noise (dict or list of dict): Dict containing the initialization noise parameters.
            The expected keys and corresponding value types are specified below:

            :`'magnitude'`: The scale factor of uni-variate random noise applied to each of a robot's given initial
                joint positions. Setting this value to `None` or 0.0 results in no noise being applied.
                If "gaussian" type of noise is applied then this magnitude scales the standard deviation applied,
                If "uniform" type of noise is applied then this magnitude sets the bounds of the sampling range
            :`'type'`: Type of noise to apply. Can either specify "gaussian" or "uniform"

            Should either be single dict if same noise value is to be used for all robots or else it should be a
            list of the same length as "robots" param

            :Note: Specifying "default" will automatically use the default noise settings.
                Specifying None will automatically create the required dict with "magnitude" set to 0.0.

        use_camera_obs (bool): if True, every observation includes rendered image(s)

        use_object_obs (bool): if True, include object (cube) information in
            the observation.

        reward_scale (None or float): Scales the normalized reward function by the amount specified.
            If None, environment reward remains unnormalized

        reward_shaping (bool): if True, use dense rewards.

        has_renderer (bool): If true, render the simulation state in
            a viewer instead of headless mode.

        has_offscreen_renderer (bool): True if using off-screen rendering

        render_camera (str): Name of camera to render if `has_renderer` is True. Setting this value to 'None'
            will result in the default angle being applied, which is useful as it can be dragged / panned by
            the user using the mouse

        render_collision_mesh (bool): True if rendering collision meshes in camera. False otherwise.

        render_visual_mesh (bool): True if rendering visual meshes in camera. False otherwise.

        render_gpu_device_id (int): corresponds to the GPU device id to use for offscreen rendering.
            Defaults to -1, in which case the device will be inferred from environment variables
            (GPUS or CUDA_VISIBLE_DEVICES).

        control_freq (float): how many control signals to receive in every second. This sets the amount of
            simulation time that passes between every action input.

        horizon (int): Every episode lasts for exactly @horizon timesteps.

        ignore_done (bool): True if never terminating the environment (ignore @horizon).

        hard_reset (bool): If True, re-loads model, sim, and render object upon a reset call, else,
            only calls sim.reset and resets all robosuite-internal variables

        camera_names (str or list of str): name of camera to be rendered. Should either be single str if
            same name is to be used for all cameras' rendering or else it should be a list of cameras to render.

            :Note: At least one camera must be specified if @use_camera_obs is True.

            :Note: To render all robots' cameras of a certain type (e.g.: "robotview" or "eye_in_hand"), use the
                convention "all-{name}" (e.g.: "all-robotview") to automatically render all camera images from each
                robot's camera list).

        camera_heights (int or list of int): height of camera frame. Should either be single int if
            same height is to be used for all cameras' frames or else it should be a list of the same length as
            "camera names" param.

        camera_widths (int or list of int): width of camera frame. Should either be single int if
            same width is to be used for all cameras' frames or else it should be a list of the same length as
            "camera names" param.

        camera_depths (bool or list of bool): True if rendering RGB-D, and RGB otherwise. Should either be single
            bool if same depth setting is to be used for all cameras or else it should be a list of the same length as
            "camera names" param.

        task_config (None or dict): Specifies the parameters relevant to this task. For a full list of expected
            parameters, see the default configuration dict at the top of this file.
            If None is specified, the default configuration will be used.

        Raises:
            AssertionError: [Gripper specified]
            AssertionError: [Bad reward specification]
            AssertionError: [Invalid number of robots specified]
    """

    def __init__(
        self,
        robots,
        env_configuration="default",
        controller_configs=None,
        gripper_types="WipingGripper",
        initialization_noise="default",
        use_camera_obs=True,
        use_object_obs=True,
        reward_scale=1.0,
        reward_shaping=True,
        has_renderer=False,
        has_offscreen_renderer=True,
        render_camera="frontview",
        render_collision_mesh=False,
        render_visual_mesh=True,
        render_gpu_device_id=-1,
        control_freq=20,
        horizon=1000,
        ignore_done=False,
        hard_reset=True,
        camera_names="agentview",
        camera_heights=256,
        camera_widths=256,
        camera_depths=False,
<<<<<<< HEAD
        task_config=None,
        # render_with_igibson=False,
        renderer="default"
=======
        task_config=None
>>>>>>> 9662a59a
    ):
        # Assert that the gripper type is None
        assert gripper_types == "WipingGripper",\
            "Tried to specify gripper other than WipingGripper in Wipe environment!"

        # Get config
        self.task_config = task_config if task_config is not None else DEFAULT_WIPE_CONFIG

        # Set task-specific parameters

        # settings for the reward
        self.reward_scale = reward_scale
        self.reward_shaping = reward_shaping
        self.arm_limit_collision_penalty = self.task_config['arm_limit_collision_penalty']
        self.wipe_contact_reward = self.task_config['wipe_contact_reward']
        self.unit_wiped_reward = self.task_config['unit_wiped_reward']
        self.ee_accel_penalty = self.task_config['ee_accel_penalty']
        self.excess_force_penalty_mul = self.task_config['excess_force_penalty_mul']
        self.distance_multiplier = self.task_config['distance_multiplier']
        self.distance_th_multiplier = self.task_config['distance_th_multiplier']
        # Final reward computation
        # So that is better to finish that to stay touching the table for 100 steps
        # The 0.5 comes from continuous_distance_reward at 0. If something changes, this may change as well
        self.task_complete_reward = self.unit_wiped_reward * (self.wipe_contact_reward + 0.5)
        # Verify that the distance multiplier is not greater than the task complete reward
        assert self.task_complete_reward > self.distance_multiplier,\
            "Distance multiplier cannot be greater than task complete reward!"

        # settings for table top
        self.table_full_size = self.task_config['table_full_size']
        self.table_height = self.task_config['table_height']
        self.table_height_std = self.task_config['table_height_std']
        delta_height = min(0, np.random.normal(self.table_height, self.table_height_std))  # sample variation in height
        self.table_offset = np.array(self.task_config['table_offset']) + np.array((0, 0, delta_height))
        self.table_friction = self.task_config['table_friction']
        self.table_friction_std = self.task_config['table_friction_std']
        self.line_width = self.task_config['line_width']
        self.two_clusters = self.task_config['two_clusters']
        self.coverage_factor = self.task_config['coverage_factor']
        self.num_markers = self.task_config['num_markers']

        # settings for thresholds
        self.contact_threshold = self.task_config['contact_threshold']
        self.pressure_threshold = self.task_config['pressure_threshold']
        self.pressure_threshold_max = self.task_config['pressure_threshold_max']

        # misc settings
        self.print_results = self.task_config['print_results']
        self.get_info = self.task_config['get_info']
        self.use_robot_obs = self.task_config['use_robot_obs']
        self.use_contact_obs = self.task_config['use_contact_obs']
        self.early_terminations = self.task_config['early_terminations']
        self.use_condensed_obj_obs = self.task_config['use_condensed_obj_obs']

        # Scale reward if desired (see reward method for details)
        self.reward_normalization_factor = horizon / \
            (self.num_markers * self.unit_wiped_reward +
             horizon * (self.wipe_contact_reward + self.task_complete_reward))

        # ee resets
        self.ee_force_bias = np.zeros(3)
        self.ee_torque_bias = np.zeros(3)

        # set other wipe-specific attributes
        self.wiped_markers = []
        self.collisions = 0
        self.f_excess = 0
        self.metadata = []
        self.spec = "spec"

        # whether to include and use ground-truth object states
        self.use_object_obs = use_object_obs

        super().__init__(
            robots=robots,
            env_configuration=env_configuration,
            controller_configs=controller_configs,
            mount_types="default",
            gripper_types=gripper_types,
            initialization_noise=initialization_noise,
            use_camera_obs=use_camera_obs,
            has_renderer=has_renderer,
            has_offscreen_renderer=has_offscreen_renderer,
            render_camera=render_camera,
            render_collision_mesh=render_collision_mesh,
            render_visual_mesh=render_visual_mesh,
            render_gpu_device_id=render_gpu_device_id,
            control_freq=control_freq,
            horizon=horizon,
            ignore_done=ignore_done,
            hard_reset=hard_reset,
            camera_names=camera_names,
            camera_heights=camera_heights,
            camera_widths=camera_widths,
<<<<<<< HEAD
            camera_depths=camera_depths,
            # render_with_igibson=render_with_igibson,
            renderer=renderer
=======
            camera_depths=camera_depths
>>>>>>> 9662a59a
        )

    def reward(self, action=None):
        """
        Reward function for the task.

        Sparse un-normalized reward:

            - a discrete reward of self.unit_wiped_reward is provided per single dirt (peg) wiped during this step
            - a discrete reward of self.task_complete_reward is provided if all dirt is wiped

        Note that if the arm is either colliding or near its joint limit, a reward of 0 will be automatically given

        Un-normalized summed components if using reward shaping (individual components can be set to 0:

            - Reaching: in [0, self.distance_multiplier], proportional to distance between wiper and centroid of dirt
              and zero if the table has been fully wiped clean of all the dirt
            - Table Contact: in {0, self.wipe_contact_reward}, non-zero if wiper is in contact with table
            - Wiping: in {0, self.unit_wiped_reward}, non-zero for each dirt (peg) wiped during this step
            - Cleaned: in {0, self.task_complete_reward}, non-zero if no dirt remains on the table
            - Collision / Joint Limit Penalty: in {self.arm_limit_collision_penalty, 0}, nonzero if robot arm
              is colliding with an object
              - Note that if this value is nonzero, no other reward components can be added
            - Large Force Penalty: in [-inf, 0], scaled by wiper force and directly proportional to
              self.excess_force_penalty_mul if the current force exceeds self.pressure_threshold_max
            - Large Acceleration Penalty: in [-inf, 0], scaled by estimated wiper acceleration and directly
              proportional to self.ee_accel_penalty

        Note that the final per-step reward is normalized given the theoretical best episode return and then scaled:
        reward_scale * (horizon /
        (num_markers * unit_wiped_reward + horizon * (wipe_contact_reward + task_complete_reward)))

        Args:
            action (np array): [NOT USED]

        Returns:
            float: reward value
        """
        reward = 0

        total_force_ee = np.linalg.norm(np.array(self.robots[0].recent_ee_forcetorques.current[:3]))

        # Neg Reward from collisions of the arm with the table
        if self.check_contact(self.robots[0].robot_model):
            if self.reward_shaping:
                reward = self.arm_limit_collision_penalty
            self.collisions += 1
        elif self.robots[0].check_q_limits():
            if self.reward_shaping:
                reward = self.arm_limit_collision_penalty
            self.collisions += 1
        else:
            # If the arm is not colliding or in joint limits, we check if we are wiping
            # (we don't want to reward wiping if there are unsafe situations)
            active_markers = []

            # Current 3D location of the corners of the wiping tool in world frame
            c_geoms = self.robots[0].gripper.important_geoms["corners"]
            corner1_id = self.sim.model.geom_name2id(c_geoms[0])
            corner1_pos = np.array(self.sim.data.geom_xpos[corner1_id])
            corner2_id = self.sim.model.geom_name2id(c_geoms[1])
            corner2_pos = np.array(self.sim.data.geom_xpos[corner2_id])
            corner3_id = self.sim.model.geom_name2id(c_geoms[2])
            corner3_pos = np.array(self.sim.data.geom_xpos[corner3_id])
            corner4_id = self.sim.model.geom_name2id(c_geoms[3])
            corner4_pos = np.array(self.sim.data.geom_xpos[corner4_id])

            # Unit vectors on my plane
            v1 = corner1_pos - corner2_pos
            v1 /= np.linalg.norm(v1)
            v2 = corner4_pos - corner2_pos
            v2 /= np.linalg.norm(v2)

            # Corners of the tool in the coordinate frame of the plane
            t1 = np.array([np.dot(corner1_pos - corner2_pos, v1), np.dot(corner1_pos - corner2_pos, v2)])
            t2 = np.array([np.dot(corner2_pos - corner2_pos, v1), np.dot(corner2_pos - corner2_pos, v2)])
            t3 = np.array([np.dot(corner3_pos - corner2_pos, v1), np.dot(corner3_pos - corner2_pos, v2)])
            t4 = np.array([np.dot(corner4_pos - corner2_pos, v1), np.dot(corner4_pos - corner2_pos, v2)])

            pp = [t1, t2, t4, t3]

            # Normal of the plane defined by v1 and v2
            n = np.cross(v1, v2)
            n /= np.linalg.norm(n)

            def isLeft(P0, P1, P2):
                return ((P1[0] - P0[0]) * (P2[1] - P0[1]) - (P2[0] - P0[0]) * (P1[1] - P0[1]))

            def PointInRectangle(X, Y, Z, W, P):
                return (isLeft(X, Y, P) < 0 and isLeft(Y, Z, P) < 0 and isLeft(Z, W, P) < 0 and isLeft(W, X, P) < 0)

            # Only go into this computation if there are contact points
            if self.sim.data.ncon != 0:

                # Check each marker that is still active
                for marker in self.model.mujoco_arena.markers:

                    # Current marker 3D location in world frame
                    marker_pos = np.array(self.sim.data.body_xpos[self.sim.model.body_name2id(marker.root_body)])

                    # We use the second tool corner as point on the plane and define the vector connecting
                    # the marker position to that point
                    v = marker_pos - corner2_pos

                    # Shortest distance between the center of the marker and the plane
                    dist = np.dot(v, n)

                    # Projection of the center of the marker onto the plane
                    projected_point = np.array(marker_pos) - dist * n

                    # Positive distances means the center of the marker is over the plane
                    # The plane is aligned with the bottom of the wiper and pointing up, so the marker would be over it
                    if dist > 0.0:
                        # Distance smaller than this threshold means we are close to the plane on the upper part
                        if dist < 0.02:
                            # Write touching points and projected point in coordinates of the plane
                            pp_2 = np.array(
                                [np.dot(projected_point - corner2_pos, v1), np.dot(projected_point - corner2_pos, v2)])
                            # Check if marker is within the tool center:
                            if PointInRectangle(pp[0], pp[1], pp[2], pp[3], pp_2):
                                active_markers.append(marker)

            # Obtain the list of currently active (wiped) markers that where not wiped before
            # These are the markers we are wiping at this step
            lall = np.where(np.isin(active_markers, self.wiped_markers, invert=True))
            new_active_markers = np.array(active_markers)[lall]

            # Loop through all new markers we are wiping at this step
            for new_active_marker in new_active_markers:
                # Grab relevant marker id info
                new_active_marker_geom_id = self.sim.model.geom_name2id(new_active_marker.visual_geoms[0])
                # Make this marker transparent since we wiped it (alpha = 0)
                self.sim.model.geom_rgba[new_active_marker_geom_id][3] = 0
                # Add this marker the wiped list
                self.wiped_markers.append(new_active_marker)
                # Add reward if we're using the dense reward
                if self.reward_shaping:
                    reward += self.unit_wiped_reward

            # Additional reward components if using dense rewards
            if self.reward_shaping:
                # If we haven't wiped all the markers yet, add a smooth reward for getting closer
                # to the centroid of the dirt to wipe
                if len(self.wiped_markers) < self.num_markers:
                    _, _, mean_pos_to_things_to_wipe = self._get_wipe_information()
                    mean_distance_to_things_to_wipe = np.linalg.norm(mean_pos_to_things_to_wipe)
                    reward += self.distance_multiplier * (
                            1 - np.tanh(self.distance_th_multiplier * mean_distance_to_things_to_wipe))

                # Reward for keeping contact
                if self.sim.data.ncon != 0 and self._has_gripper_contact:
                    reward += self.wipe_contact_reward

                # Penalty for excessive force with the end-effector
                if total_force_ee > self.pressure_threshold_max:
                    reward -= self.excess_force_penalty_mul * total_force_ee
                    self.f_excess += 1

                # Reward for pressing into table
                # TODO: Need to include this computation somehow in the scaled reward computation
                elif total_force_ee > self.pressure_threshold and self.sim.data.ncon > 1:
                    reward += self.wipe_contact_reward + 0.01 * total_force_ee
                    if self.sim.data.ncon > 50:
                        reward += 10. * self.wipe_contact_reward

                # Penalize large accelerations
                reward -= self.ee_accel_penalty * np.mean(abs(self.robots[0].recent_ee_acc.current))

            # Final reward if all wiped
            if len(self.wiped_markers) == self.num_markers:
                reward += self.task_complete_reward

        # Printing results
        if self.print_results:
            string_to_print = 'Process {pid}, timestep {ts:>4}: reward: {rw:8.4f}' \
                              'wiped markers: {ws:>3} collisions: {sc:>3} f-excess: {fe:>3}'.format(
                                pid=id(multiprocessing.current_process()),
                                ts=self.timestep,
                                rw=reward,
                                ws=len(self.wiped_markers),
                                sc=self.collisions,
                                fe=self.f_excess)
            print(string_to_print)

        # If we're scaling our reward, we normalize the per-step rewards given the theoretical best episode return
        # This is equivalent to scaling the reward by:
        #   reward_scale * (horizon /
        #       (num_markers * unit_wiped_reward + horizon * (wipe_contact_reward + task_complete_reward)))
        if self.reward_scale:
            reward *= self.reward_scale * self.reward_normalization_factor
        return reward

    def _load_model(self):
        """
        Loads an xml model, puts it in self.model
        """
        super()._load_model()

        # Adjust base pose accordingly
        xpos = self.robots[0].robot_model.base_xpos_offset["table"](self.table_full_size[0])
        self.robots[0].robot_model.set_base_xpos(xpos)

        # Get robot's contact geoms
        self.robot_contact_geoms = self.robots[0].robot_model.contact_geoms

        mujoco_arena = WipeArena(
            table_full_size=self.table_full_size,
            table_friction=self.table_friction,
            table_offset=self.table_offset,
            table_friction_std=self.table_friction_std,
            coverage_factor=self.coverage_factor,
            num_markers=self.num_markers,
            line_width=self.line_width,
            two_clusters=self.two_clusters
        )

        # Arena always gets set to zero origin
        mujoco_arena.set_origin([0, 0, 0])

        # task includes arena, robot, and objects of interest
        self.model = ManipulationTask(
            mujoco_arena=mujoco_arena,
            mujoco_robots=[robot.robot_model for robot in self.robots],
        )

    def _setup_observables(self):
        """
        Sets up observables to be used for this environment. Creates object-based observables if enabled

        Returns:
            OrderedDict: Dictionary mapping observable names to its corresponding Observable object
        """
        observables = super()._setup_observables()

        # Get prefix from robot model to avoid naming clashes for multiple robots
        pf = self.robots[0].robot_model.naming_prefix
        modality = "object"

        sensors = []
        names = []

        # Add binary contact observation
        if self.use_contact_obs:
            @sensor(modality=f"{pf}proprio")
            def gripper_contact(obs_cache):
                return self._has_gripper_contact

            sensors.append(gripper_contact)
            names.append(f"{pf}contact")

        # object information in the observation
        if self.use_object_obs:

            if self.use_condensed_obj_obs:
                # use implicit representation of wiping objects
                @sensor(modality=modality)
                def wipe_radius(obs_cache):
                    wipe_rad, wipe_cent, _ = self._get_wipe_information()
                    obs_cache["wipe_centroid"] = wipe_cent
                    return wipe_rad

                @sensor(modality=modality)
                def wipe_centroid(obs_cache):
                    return obs_cache["wipe_centroid"] if "wipe_centroid" in obs_cache else np.zeros(3)

                @sensor(modality=modality)
                def proportion_wiped(obs_cache):
                    return len(self.wiped_markers) / self.num_markers

                sensors += [proportion_wiped, wipe_radius, wipe_centroid]
                names += ["proportion_wiped", "wipe_radius", "wipe_centroid"]

                if self.use_robot_obs:
                    # also use ego-centric obs
                    @sensor(modality=modality)
                    def gripper_to_wipe_centroid(obs_cache):
                        return obs_cache["wipe_centroid"] - obs_cache[f"{pf}eef_pos"] if \
                            "wipe_centroid" in obs_cache and f"{pf}eef_pos" in obs_cache else np.zeros(3)

                    sensors.append(gripper_to_wipe_centroid)
                    names.append("gripper_to_wipe_centroid")

            else:
                # use explicit representation of wiping objects
                for i, marker in enumerate(self.model.mujoco_arena.markers):
                    marker_sensors, marker_sensor_names = self._create_marker_sensors(i, marker, modality)
                    sensors += marker_sensors
                    names += marker_sensor_names

            # Create observables
            for name, s in zip(names, sensors):
                observables[name] = Observable(
                    name=name,
                    sensor=s,
                    sampling_rate=self.control_freq,
                )

        return observables

    def _create_marker_sensors(self, i, marker, modality="object"):
        """
        Helper function to create sensors for a given marker. This is abstracted in a separate function call so that we
        don't have local function naming collisions during the _setup_observables() call.

        Args:
            i (int): ID number corresponding to the marker
            marker (MujocoObject): Marker to create sensors for
            modality (str): Modality to assign to all sensors

        Returns:
            2-tuple:
                sensors (list): Array of sensors for the given marker
                names (list): array of corresponding observable names
        """
        pf = self.robots[0].robot_model.naming_prefix

        @sensor(modality=modality)
        def marker_pos(obs_cache):
            return np.array(self.sim.data.body_xpos[self.sim.model.body_name2id(marker.root_body)])

        @sensor(modality=modality)
        def marker_wiped(obs_cache):
            return [0, 1][marker in self.wiped_markers]

        sensors = [marker_pos, marker_wiped]
        names = [f"marker{i}_pos", f"marker{i}_wiped"]

        if self.use_robot_obs:
            # also use ego-centric obs
            @sensor(modality=modality)
            def gripper_to_marker(obs_cache):
                return obs_cache[f"marker{i}_pos"] - obs_cache[f"{pf}eef_pos"] if \
                    f"marker{i}_pos" in obs_cache and f"{pf}eef_pos" in obs_cache else np.zeros(3)

            sensors.append(gripper_to_marker)
            names.append(f"gripper_to_marker{i}")

        return sensors, names

    def _reset_internal(self):
        super()._reset_internal()

        # inherited class should reset positions of objects (only if we're not using a deterministic reset)
        if not self.deterministic_reset:
            self.model.mujoco_arena.reset_arena(self.sim)

        # Reset all internal vars for this wipe task
        self.timestep = 0
        self.wiped_markers = []
        self.collisions = 0
        self.f_excess = 0

        # ee resets - bias at initial state
        self.ee_force_bias = np.zeros(3)
        self.ee_torque_bias = np.zeros(3)

    def _check_success(self):
        """
        Checks if Task succeeds (all dirt wiped).

        Returns:
            bool: True if completed task
        """
        return True if len(self.wiped_markers) == self.num_markers else False

    def _check_terminated(self):
        """
        Check if the task has completed one way or another. The following conditions lead to termination:

            - Collision
            - Task completion (wiping succeeded)
            - Joint Limit reached

        Returns:
            bool: True if episode is terminated
        """

        terminated = False

        # Prematurely terminate if contacting the table with the arm
        if self.check_contact(self.robots[0].robot_model):
            if self.print_results:
                print(40 * '-' + " COLLIDED " + 40 * '-')
            terminated = True

        # Prematurely terminate if task is success
        if self._check_success():
            if self.print_results:
                print(40 * '+' + " FINISHED WIPING " + 40 * '+')
            terminated = True

        # Prematurely terminate if contacting the table with the arm
        if self.robots[0].check_q_limits():
            if self.print_results:
                print(40 * '-' + " JOINT LIMIT " + 40 * '-')
            terminated = True

        return terminated

    def _post_action(self, action):
        """
        In addition to super method, add additional info if requested

        Args:
            action (np.array): Action to execute within the environment

        Returns:
            3-tuple:

                - (float) reward from the environment
                - (bool) whether the current episode is completed or not
                - (dict) info about current env step
        """
        reward, done, info = super()._post_action(action)

        # Update force bias
        if np.linalg.norm(self.ee_force_bias) == 0:
            self.ee_force_bias = self.robots[0].ee_force
            self.ee_torque_bias = self.robots[0].ee_torque

        if self.get_info:
            info['add_vals'] = ['nwipedmarkers', 'colls', 'percent_viapoints_', 'f_excess']
            info['nwipedmarkers'] = len(self.wiped_markers)
            info['colls'] = self.collisions
            info['percent_viapoints_'] = len(self.wiped_markers) / self.num_markers
            info['f_excess'] = self.f_excess

        # allow episode to finish early if allowed
        if self.early_terminations:
            done = done or self._check_terminated()

        return reward, done, info

    def _get_wipe_information(self):
        """Returns set of wiping information"""
        mean_pos_to_things_to_wipe = np.zeros(3)
        wipe_centroid = np.zeros(3)
        marker_positions = []
        num_non_wiped_markers = 0
        if len(self.wiped_markers) < self.num_markers:
            for marker in self.model.mujoco_arena.markers:
                if marker not in self.wiped_markers:
                    marker_pos = np.array(self.sim.data.body_xpos[self.sim.model.body_name2id(marker.root_body)])
                    wipe_centroid += marker_pos
                    marker_positions.append(marker_pos)
                    num_non_wiped_markers += 1
            wipe_centroid /= max(1, num_non_wiped_markers)
            mean_pos_to_things_to_wipe = wipe_centroid - self._eef_xpos
        # Radius of circle from centroid capturing all remaining wiping markers
        max_radius = 0
        if num_non_wiped_markers > 0:
            max_radius = np.max(np.linalg.norm(np.array(marker_positions) - wipe_centroid, axis=1))
        # Return all values
        return max_radius, wipe_centroid, mean_pos_to_things_to_wipe

    @property
    def _has_gripper_contact(self):
        """
        Determines whether the gripper is making contact with an object, as defined by the eef force surprassing
        a certain threshold defined by self.contact_threshold

        Returns:
            bool: True if contact is surpasses given threshold magnitude
        """
        return np.linalg.norm(self.robots[0].ee_force - self.ee_force_bias) > self.contact_threshold<|MERGE_RESOLUTION|>--- conflicted
+++ resolved
@@ -177,13 +177,8 @@
         camera_heights=256,
         camera_widths=256,
         camera_depths=False,
-<<<<<<< HEAD
         task_config=None,
-        # render_with_igibson=False,
         renderer="default"
-=======
-        task_config=None
->>>>>>> 9662a59a
     ):
         # Assert that the gripper type is None
         assert gripper_types == "WipingGripper",\
@@ -278,13 +273,8 @@
             camera_names=camera_names,
             camera_heights=camera_heights,
             camera_widths=camera_widths,
-<<<<<<< HEAD
             camera_depths=camera_depths,
-            # render_with_igibson=render_with_igibson,
             renderer=renderer
-=======
-            camera_depths=camera_depths
->>>>>>> 9662a59a
         )
 
     def reward(self, action=None):
