import numpy as np

from robosuite.environments.robot_env import RobotEnv
from robosuite.models.grippers import GripperModel
from robosuite.models.base import MujocoModel
from robosuite.robots import Manipulator, ROBOT_CLASS_MAPPING


class ManipulationEnv(RobotEnv):
    """
    Initializes a manipulation-specific robot environment in Mujoco.

    Args:
        robots: Specification for specific robot arm(s) to be instantiated within this env
            (e.g: "Sawyer" would generate one arm; ["Panda", "Panda", "Sawyer"] would generate three robot arms)

        env_configuration (str): Specifies how to position the robot(s) within the environment. Default is "default",
            which should be interpreted accordingly by any subclasses.

        controller_configs (str or list of dict): If set, contains relevant controller parameters for creating a
            custom controller. Else, uses the default controller for this specific task. Should either be single
            dict if same controller is to be used for all robots or else it should be a list of the same length as
            "robots" param

        mount_types (None or str or list of str): type of mount, used to instantiate mount models from mount factory.
            Default is "default", which is the default mount associated with the robot(s) the 'robots' specification.
            None results in no mount, and any other (valid) model overrides the default mount. Should either be
            single str if same mount type is to be used for all robots or else it should be a list of the same
            length as "robots" param

        gripper_types (None or str or list of str): type of gripper, used to instantiate
            gripper models from gripper factory. Default is "default", which is the default grippers(s) associated
            with the robot(s) the 'robots' specification. None removes the gripper, and any other (valid) model
            overrides the default gripper. Should either be single str if same gripper type is to be used for all
            robots or else it should be a list of the same length as "robots" param

        initialization_noise (dict or list of dict): Dict containing the initialization noise parameters.
            The expected keys and corresponding value types are specified below:

            :`'magnitude'`: The scale factor of uni-variate random noise applied to each of a robot's given initial
                joint positions. Setting this value to `None` or 0.0 results in no noise being applied.
                If "gaussian" type of noise is applied then this magnitude scales the standard deviation applied,
                If "uniform" type of noise is applied then this magnitude sets the bounds of the sampling range
            :`'type'`: Type of noise to apply. Can either specify "gaussian" or "uniform"

            Should either be single dict if same noise value is to be used for all robots or else it should be a
            list of the same length as "robots" param

            :Note: Specifying "default" will automatically use the default noise settings.
                Specifying None will automatically create the required dict with "magnitude" set to 0.0.

        use_camera_obs (bool): if True, every observation includes rendered image(s)

        has_renderer (bool): If true, render the simulation state in
            a viewer instead of headless mode.

        has_offscreen_renderer (bool): True if using off-screen rendering

        render_camera (str): Name of camera to render if `has_renderer` is True. Setting this value to 'None'
            will result in the default angle being applied, which is useful as it can be dragged / panned by
            the user using the mouse

        render_collision_mesh (bool): True if rendering collision meshes in camera. False otherwise.

        render_visual_mesh (bool): True if rendering visual meshes in camera. False otherwise.

        render_gpu_device_id (int): corresponds to the GPU device id to use for offscreen rendering.
            Defaults to -1, in which case the device will be inferred from environment variables
            (GPUS or CUDA_VISIBLE_DEVICES).

        control_freq (float): how many control signals to receive in every second. This sets the amount of
            simulation time that passes between every action input.

        horizon (int): Every episode lasts for exactly @horizon timesteps.

        ignore_done (bool): True if never terminating the environment (ignore @horizon).

        hard_reset (bool): If True, re-loads model, sim, and render object upon a reset call, else,
            only calls sim.reset and resets all robosuite-internal variables

        camera_names (str or list of str): name of camera to be rendered. Should either be single str if
            same name is to be used for all cameras' rendering or else it should be a list of cameras to render.

            :Note: At least one camera must be specified if @use_camera_obs is True.

            :Note: To render all robots' cameras of a certain type (e.g.: "robotview" or "eye_in_hand"), use the
                convention "all-{name}" (e.g.: "all-robotview") to automatically render all camera images from each
                robot's camera list).

        camera_heights (int or list of int): height of camera frame. Should either be single int if
            same height is to be used for all cameras' frames or else it should be a list of the same length as
            "camera names" param.

        camera_widths (int or list of int): width of camera frame. Should either be single int if
            same width is to be used for all cameras' frames or else it should be a list of the same length as
            "camera names" param.

        camera_depths (bool or list of bool): True if rendering RGB-D, and RGB otherwise. Should either be single
            bool if same depth setting is to be used for all cameras or else it should be a list of the same length as
            "camera names" param.

        camera_segmentations (None or str or list of str or list of list of str): Camera segmentation(s) to use
            for each camera. Valid options are:

                `None`: no segmentation sensor used
                `'instance'`: segmentation at the class-instance level
                `'class'`: segmentation at the class level
                `'element'`: segmentation at the per-geom level

            If not None, multiple types of segmentations can be specified. A [list of str / str or None] specifies
            [multiple / a single] segmentation(s) to use for all cameras. A list of list of str specifies per-camera
            segmentation setting(s) to use.

    Raises:
        ValueError: [Camera obs require offscreen renderer]
        ValueError: [Camera name must be specified to use camera obs]
    """

    def __init__(
        self,
        robots,
        env_configuration="default",
        controller_configs=None,
        mount_types="default",
        gripper_types="default",
        initialization_noise=None,
        use_camera_obs=True,
        has_renderer=False,
        has_offscreen_renderer=True,
        render_camera="frontview",
        render_collision_mesh=False,
        render_visual_mesh=True,
        render_gpu_device_id=-1,
        control_freq=20,
        horizon=1000,
        ignore_done=False,
        hard_reset=True,
        camera_names="agentview",
        camera_heights=256,
        camera_widths=256,
        camera_depths=False,
<<<<<<< HEAD
        renderer="default",
        renderer_config=None,
=======
        camera_segmentations=None,
>>>>>>> bed7a21a
    ):
        # Robot info
        robots = list(robots) if type(robots) is list or type(robots) is tuple else [robots]
        num_robots = len(robots)

        # Gripper
        gripper_types = self._input2list(gripper_types, num_robots)

        # Robot configurations to pass to super call
        robot_configs = [
            {
                "gripper_type": gripper_types[idx],
            }
            for idx in range(num_robots)
        ]

        # Run superclass init
        super().__init__(
            robots=robots,
            env_configuration=env_configuration,
            controller_configs=controller_configs,
            mount_types=mount_types,
            initialization_noise=initialization_noise,
            use_camera_obs=use_camera_obs,
            has_renderer=has_renderer,
            has_offscreen_renderer=has_offscreen_renderer,
            render_camera=render_camera,
            render_collision_mesh=render_collision_mesh,
            render_visual_mesh=render_visual_mesh,
            render_gpu_device_id=render_gpu_device_id,
            control_freq=control_freq,
            horizon=horizon,
            ignore_done=ignore_done,
            hard_reset=hard_reset,
            camera_names=camera_names,
            camera_heights=camera_heights,
            camera_widths=camera_widths,
            camera_depths=camera_depths,
            camera_segmentations=camera_segmentations,
            robot_configs=robot_configs,
            renderer=renderer,
            renderer_config=renderer_config,
        )

    @property
    def _visualizations(self):
        """
        Visualization keywords for this environment

        Returns:
            set: All components that can be individually visualized for this environment
        """
        vis_set = super()._visualizations
        vis_set.add("grippers")
        return vis_set

    def _check_grasp(self, gripper, object_geoms):
        """
        Checks whether the specified gripper as defined by @gripper is grasping the specified object in the environment.

        By default, this will return True if at least one geom in both the "left_fingerpad" and "right_fingerpad" geom
        groups are in contact with any geom specified by @object_geoms. Custom gripper geom groups can be
        specified with @gripper as well.

        Args:
            gripper (GripperModel or str or list of str or list of list of str): If a MujocoModel, this is specific
            gripper to check for grasping (as defined by "left_fingerpad" and "right_fingerpad" geom groups). Otherwise,
                this sets custom gripper geom groups which together define a grasp. This can be a string
                (one group of single gripper geom), a list of string (multiple groups of single gripper geoms) or a
                list of list of string (multiple groups of multiple gripper geoms). At least one geom from each group
                must be in contact with any geom in @object_geoms for this method to return True.
            object_geoms (str or list of str or MujocoModel): If a MujocoModel is inputted, will check for any
                collisions with the model's contact_geoms. Otherwise, this should be specific geom name(s) composing
                the object to check for contact.

        Returns:
            bool: True if the gripper is grasping the given object
        """
        # Convert object, gripper geoms into standardized form
        if isinstance(object_geoms, MujocoModel):
            o_geoms = object_geoms.contact_geoms
        else:
            o_geoms = [object_geoms] if type(object_geoms) is str else object_geoms
        if isinstance(gripper, GripperModel):
            g_geoms = [gripper.important_geoms["left_fingerpad"], gripper.important_geoms["right_fingerpad"]]
        elif type(gripper) is str:
            g_geoms = [[gripper]]
        else:
            # Parse each element in the gripper_geoms list accordingly
            g_geoms = [[g_group] if type(g_group) is str else g_group for g_group in gripper]

        # Search for collisions between each gripper geom group and the object geoms group
        for g_group in g_geoms:
            if not self.check_contact(g_group, o_geoms):
                return False
        return True

    def _gripper_to_target(self, gripper, target, target_type="body", return_distance=False):
        """
        Calculates the (x,y,z) Cartesian distance (target_pos - gripper_pos) from the specified @gripper to the
        specified @target. If @return_distance is set, will return the Euclidean (scalar) distance instead.

        Args:
            gripper (MujocoModel): Gripper model to update grip site rgb
            target (MujocoModel or str): Either a site / geom / body name, or a model that serves as the target.
                If a model is given, then the root body will be used as the target.
            target_type (str): One of {"body", "geom", or "site"}, corresponding to the type of element @target
                refers to.
            return_distance (bool): If set, will return Euclidean distance instead of Cartesian distance

        Returns:
            np.array or float: (Cartesian or Euclidean) distance from gripper to target
        """
        # Get gripper and target positions
        gripper_pos = self.sim.data.get_site_xpos(gripper.important_sites["grip_site"])
        # If target is MujocoModel, grab the correct body as the target and find the target position
        if isinstance(target, MujocoModel):
            target_pos = self.sim.data.get_body_xpos(target.root_body)
        elif target_type == "body":
            target_pos = self.sim.data.get_body_xpos(target)
        elif target_type == "site":
            target_pos = self.sim.data.get_site_xpos(target)
        else:
            target_pos = self.sim.data.get_geom_xpos(target)
        # Calculate distance
        diff = target_pos - gripper_pos
        # Return appropriate value
        return np.linalg.norm(diff) if return_distance else diff

    def _visualize_gripper_to_target(self, gripper, target, target_type="body"):
        """
        Colors the grip visualization site proportional to the Euclidean distance to the specified @target.
        Colors go from red --> green as the gripper gets closer.

        Args:
            gripper (MujocoModel): Gripper model to update grip site rgb
            target (MujocoModel or str): Either a site / geom / body name, or a model that serves as the target.
                If a model is given, then the root body will be used as the target.
            target_type (str): One of {"body", "geom", or "site"}, corresponding to the type of element @target
                refers to.
        """
        # Get gripper and target positions
        gripper_pos = self.sim.data.get_site_xpos(gripper.important_sites["grip_site"])
        # If target is MujocoModel, grab the correct body as the target and find the target position
        if isinstance(target, MujocoModel):
            target_pos = self.sim.data.get_body_xpos(target.root_body)
        elif target_type == "body":
            target_pos = self.sim.data.get_body_xpos(target)
        elif target_type == "site":
            target_pos = self.sim.data.get_site_xpos(target)
        else:
            target_pos = self.sim.data.get_geom_xpos(target)
        # color the gripper site appropriately based on (squared) distance to target
        dist = np.sum(np.square((target_pos - gripper_pos)))
        max_dist = 0.1
        scaled = (1.0 - min(dist / max_dist, 1.)) ** 15
        rgba = np.zeros(3)
        rgba[0] = 1 - scaled
        rgba[1] = scaled
        self.sim.model.site_rgba[self.sim.model.site_name2id(gripper.important_sites["grip_site"])][:3] = rgba

    def _check_robot_configuration(self, robots):
        """
        Sanity check to make sure inputted robots and the corresponding requested task/configuration combo is legal.
        Should be implemented in every specific task module

        Args:
            robots (str or list of str): Inputted requested robots at the task-level environment
        """
        # Make sure all inputted robots are a manipulation robot
        if type(robots) is str:
            robots = [robots]
        for robot in robots:
            assert issubclass(ROBOT_CLASS_MAPPING[robot], Manipulator),\
                "Only manipulator robots supported for manipulation environment!"<|MERGE_RESOLUTION|>--- conflicted
+++ resolved
@@ -139,12 +139,9 @@
         camera_heights=256,
         camera_widths=256,
         camera_depths=False,
-<<<<<<< HEAD
+        camera_segmentations=None,
         renderer="default",
         renderer_config=None,
-=======
-        camera_segmentations=None,
->>>>>>> bed7a21a
     ):
         # Robot info
         robots = list(robots) if type(robots) is list or type(robots) is tuple else [robots]
