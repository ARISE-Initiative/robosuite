from collections import OrderedDict
import numpy as np

from robosuite.environments.manipulation.single_arm_env import SingleArmEnv

from robosuite.models.arenas import TableArena
from robosuite.models.objects import DoorObject
from robosuite.models.tasks import ManipulationTask
from robosuite.utils.placement_samplers import UniformRandomSampler
from robosuite.utils.observables import Observable, sensor


class Door(SingleArmEnv):
    """
    This class corresponds to the door opening task for a single robot arm.

    Args:
        robots (str or list of str): Specification for specific robot arm(s) to be instantiated within this env
            (e.g: "Sawyer" would generate one arm; ["Panda", "Panda", "Sawyer"] would generate three robot arms)
            Note: Must be a single single-arm robot!

        env_configuration (str): Specifies how to position the robots within the environment (default is "default").
            For most single arm environments, this argument has no impact on the robot setup.

        controller_configs (str or list of dict): If set, contains relevant controller parameters for creating a
            custom controller. Else, uses the default controller for this specific task. Should either be single
            dict if same controller is to be used for all robots or else it should be a list of the same length as
            "robots" param

        gripper_types (str or list of str): type of gripper, used to instantiate
            gripper models from gripper factory. Default is "default", which is the default grippers(s) associated
            with the robot(s) the 'robots' specification. None removes the gripper, and any other (valid) model
            overrides the default gripper. Should either be single str if same gripper type is to be used for all
            robots or else it should be a list of the same length as "robots" param

        initialization_noise (dict or list of dict): Dict containing the initialization noise parameters.
            The expected keys and corresponding value types are specified below:

            :`'magnitude'`: The scale factor of uni-variate random noise applied to each of a robot's given initial
                joint positions. Setting this value to `None` or 0.0 results in no noise being applied.
                If "gaussian" type of noise is applied then this magnitude scales the standard deviation applied,
                If "uniform" type of noise is applied then this magnitude sets the bounds of the sampling range
            :`'type'`: Type of noise to apply. Can either specify "gaussian" or "uniform"

            Should either be single dict if same noise value is to be used for all robots or else it should be a
            list of the same length as "robots" param

            :Note: Specifying "default" will automatically use the default noise settings.
                Specifying None will automatically create the required dict with "magnitude" set to 0.0.

        use_latch (bool): if True, uses a spring-loaded handle and latch to "lock" the door closed initially
            Otherwise, door is instantiated with a fixed handle

        use_camera_obs (bool): if True, every observation includes rendered image(s)

        use_object_obs (bool): if True, include object (cube) information in
            the observation.

        reward_scale (None or float): Scales the normalized reward function by the amount specified.
            If None, environment reward remains unnormalized

        reward_shaping (bool): if True, use dense rewards.

        placement_initializer (ObjectPositionSampler): if provided, will
            be used to place objects on every reset, else a UniformRandomSampler
            is used by default.

        has_renderer (bool): If true, render the simulation state in
            a viewer instead of headless mode.

        has_offscreen_renderer (bool): True if using off-screen rendering

        render_camera (str): Name of camera to render if `has_renderer` is True. Setting this value to 'None'
            will result in the default angle being applied, which is useful as it can be dragged / panned by
            the user using the mouse

        render_collision_mesh (bool): True if rendering collision meshes in camera. False otherwise.

        render_visual_mesh (bool): True if rendering visual meshes in camera. False otherwise.

        render_gpu_device_id (int): corresponds to the GPU device id to use for offscreen rendering.
            Defaults to -1, in which case the device will be inferred from environment variables
            (GPUS or CUDA_VISIBLE_DEVICES).

        control_freq (float): how many control signals to receive in every second. This sets the amount of
            simulation time that passes between every action input.

        horizon (int): Every episode lasts for exactly @horizon timesteps.

        ignore_done (bool): True if never terminating the environment (ignore @horizon).

        hard_reset (bool): If True, re-loads model, sim, and render object upon a reset call, else,
            only calls sim.reset and resets all robosuite-internal variables

        camera_names (str or list of str): name of camera to be rendered. Should either be single str if
            same name is to be used for all cameras' rendering or else it should be a list of cameras to render.

            :Note: At least one camera must be specified if @use_camera_obs is True.

            :Note: To render all robots' cameras of a certain type (e.g.: "robotview" or "eye_in_hand"), use the
                convention "all-{name}" (e.g.: "all-robotview") to automatically render all camera images from each
                robot's camera list).

        camera_heights (int or list of int): height of camera frame. Should either be single int if
            same height is to be used for all cameras' frames or else it should be a list of the same length as
            "camera names" param.

        camera_widths (int or list of int): width of camera frame. Should either be single int if
            same width is to be used for all cameras' frames or else it should be a list of the same length as
            "camera names" param.

        camera_depths (bool or list of bool): True if rendering RGB-D, and RGB otherwise. Should either be single
            bool if same depth setting is to be used for all cameras or else it should be a list of the same length as
            "camera names" param.

        camera_segmentations (None or str or list of str or list of list of str): Camera segmentation(s) to use
            for each camera. Valid options are:

                `None`: no segmentation sensor used
                `'instance'`: segmentation at the class-instance level
                `'class'`: segmentation at the class level
                `'element'`: segmentation at the per-geom level

            If not None, multiple types of segmentations can be specified. A [list of str / str or None] specifies
            [multiple / a single] segmentation(s) to use for all cameras. A list of list of str specifies per-camera
            segmentation setting(s) to use.

    Raises:
        AssertionError: [Invalid number of robots specified]
    """

    def __init__(
        self,
        robots,
        env_configuration="default",
        controller_configs=None,
        gripper_types="default",
        initialization_noise="default",
        use_latch=True,
        use_camera_obs=True,
        use_object_obs=True,
        reward_scale=1.0,
        reward_shaping=False,
        placement_initializer=None,
        has_renderer=False,
        has_offscreen_renderer=True,
        render_camera="frontview",
        render_collision_mesh=False,
        render_visual_mesh=True,
        render_gpu_device_id=-1,
        control_freq=20,
        horizon=1000,
        ignore_done=False,
        hard_reset=True,
        camera_names="agentview",
        camera_heights=256,
        camera_widths=256,
        camera_depths=False,
<<<<<<< HEAD
        renderer="default",
        renderer_config=None,
=======
        camera_segmentations=None,      # {None, instance, class, element}
>>>>>>> bed7a21a
    ):
        # settings for table top (hardcoded since it's not an essential part of the environment)
        self.table_full_size = (0.8, 0.3, 0.05)
        self.table_offset = (-0.2, -0.35, 0.8)

        # reward configuration
        self.use_latch = use_latch
        self.reward_scale = reward_scale
        self.reward_shaping = reward_shaping

        # whether to use ground-truth object states
        self.use_object_obs = use_object_obs

        # object placement initializer
        self.placement_initializer = placement_initializer

        super().__init__(
            robots=robots,
            env_configuration=env_configuration,
            controller_configs=controller_configs,
            mount_types="default",
            gripper_types=gripper_types,
            initialization_noise=initialization_noise,
            use_camera_obs=use_camera_obs,
            has_renderer=has_renderer,
            has_offscreen_renderer=has_offscreen_renderer,
            render_camera=render_camera,
            render_collision_mesh=render_collision_mesh,
            render_visual_mesh=render_visual_mesh,
            render_gpu_device_id=render_gpu_device_id,
            control_freq=control_freq,
            horizon=horizon,
            ignore_done=ignore_done,
            hard_reset=hard_reset,
            camera_names=camera_names,
            camera_heights=camera_heights,
            camera_widths=camera_widths,
            camera_depths=camera_depths,
<<<<<<< HEAD
            renderer=renderer,
            renderer_config=renderer_config,
=======
            camera_segmentations=camera_segmentations,
>>>>>>> bed7a21a
        )

    def reward(self, action=None):
        """
        Reward function for the task.

        Sparse un-normalized reward:

            - a discrete reward of 1.0 is provided if the door is opened

        Un-normalized summed components if using reward shaping:

            - Reaching: in [0, 0.25], proportional to the distance between door handle and robot arm
            - Rotating: in [0, 0.25], proportional to angle rotated by door handled
              - Note that this component is only relevant if the environment is using the locked door version

        Note that a successfully completed task (door opened) will return 1.0 irregardless of whether the environment
        is using sparse or shaped rewards

        Note that the final reward is normalized and scaled by reward_scale / 1.0 as
        well so that the max score is equal to reward_scale

        Args:
            action (np.array): [NOT USED]

        Returns:
            float: reward value
        """
        reward = 0.

        # sparse completion reward
        if self._check_success():
            reward = 1.0

        # else, we consider only the case if we're using shaped rewards
        elif self.reward_shaping:
            # Add reaching component
            dist = np.linalg.norm(self._gripper_to_handle)
            reaching_reward = 0.25 * (1 - np.tanh(10.0 * dist))
            reward += reaching_reward
            # Add rotating component if we're using a locked door
            if self.use_latch:
                handle_qpos = self.sim.data.qpos[self.handle_qpos_addr]
                reward += np.clip(0.25 * np.abs(handle_qpos / (0.5 * np.pi)), -0.25, 0.25)

        # Scale reward if requested
        if self.reward_scale is not None:
            reward *= self.reward_scale / 1.0

        return reward

    def _load_model(self):
        """
        Loads an xml model, puts it in self.model
        """
        super()._load_model()

        # Adjust base pose accordingly
        xpos = self.robots[0].robot_model.base_xpos_offset["table"](self.table_full_size[0])
        self.robots[0].robot_model.set_base_xpos(xpos)

        # load model for table top workspace
        mujoco_arena = TableArena(
            table_full_size=self.table_full_size,
            table_offset=self.table_offset,
        )

        # Arena always gets set to zero origin
        mujoco_arena.set_origin([0, 0, 0])

        # Modify default agentview camera
        mujoco_arena.set_camera(
            camera_name="agentview",
            pos=[0.5986131746834771, -4.392035683362857e-09, 1.5903500240372423],
            quat=[0.6380177736282349, 0.3048497438430786, 0.30484986305236816, 0.6380177736282349]
        )

        # initialize objects of interest
        self.door = DoorObject(
            name="Door",
            friction=0.0,
            damping=0.1,
            lock=self.use_latch,
        )

        # Create placement initializer
        if self.placement_initializer is not None:
            self.placement_initializer.reset()
            self.placement_initializer.add_objects(self.door)
        else:
            self.placement_initializer = UniformRandomSampler(
                    name="ObjectSampler",
                    mujoco_objects=self.door,
                    x_range=[0.07, 0.09],
                    y_range=[-0.01, 0.01],
                    rotation=(-np.pi / 2. - 0.25, -np.pi / 2.),
                    rotation_axis='z',
                    ensure_object_boundary_in_range=False,
                    ensure_valid_placement=True,
                    reference_pos=self.table_offset,
                )

        # task includes arena, robot, and objects of interest
        self.model = ManipulationTask(
            mujoco_arena=mujoco_arena,
            mujoco_robots=[robot.robot_model for robot in self.robots], 
            mujoco_objects=self.door,
        )

    def _setup_references(self):
        """
        Sets up references to important components. A reference is typically an
        index or a list of indices that point to the corresponding elements
        in a flatten array, which is how MuJoCo stores physical simulation data.
        """
        super()._setup_references()

        # Additional object references from this env
        self.object_body_ids = dict()
        self.object_body_ids["door"] = self.sim.model.body_name2id(self.door.door_body)
        self.object_body_ids["frame"] = self.sim.model.body_name2id(self.door.frame_body)
        self.object_body_ids["latch"] = self.sim.model.body_name2id(self.door.latch_body)
        self.door_handle_site_id = self.sim.model.site_name2id(self.door.important_sites["handle"])
        self.hinge_qpos_addr = self.sim.model.get_joint_qpos_addr(self.door.joints[0])
        if self.use_latch:
            self.handle_qpos_addr = self.sim.model.get_joint_qpos_addr(self.door.joints[1])

    def _setup_observables(self):
        """
        Sets up observables to be used for this environment. Creates object-based observables if enabled

        Returns:
            OrderedDict: Dictionary mapping observable names to its corresponding Observable object
        """
        observables = super()._setup_observables()

        # low-level object information
        if self.use_object_obs:
            # Get robot prefix and define observables modality
            pf = self.robots[0].robot_model.naming_prefix
            modality = "object"

            # Define sensor callbacks
            @sensor(modality=modality)
            def door_pos(obs_cache):
                return np.array(self.sim.data.body_xpos[self.object_body_ids["door"]])

            @sensor(modality=modality)
            def handle_pos(obs_cache):
                return self._handle_xpos

            @sensor(modality=modality)
            def door_to_eef_pos(obs_cache):
                return obs_cache["door_pos"] - obs_cache[f"{pf}eef_pos"] if\
                    "door_pos" in obs_cache and f"{pf}eef_pos" in obs_cache else np.zeros(3)

            @sensor(modality=modality)
            def handle_to_eef_pos(obs_cache):
                return obs_cache["handle_pos"] - obs_cache[f"{pf}eef_pos"] if\
                    "handle_pos" in obs_cache and f"{pf}eef_pos" in obs_cache else np.zeros(3)

            @sensor(modality=modality)
            def hinge_qpos(obs_cache):
                return np.array([self.sim.data.qpos[self.hinge_qpos_addr]])

            sensors = [door_pos, handle_pos, door_to_eef_pos, handle_to_eef_pos, hinge_qpos]
            names = [s.__name__ for s in sensors]

            # Also append handle qpos if we're using a locked door version with rotatable handle
            if self.use_latch:
                @sensor(modality=modality)
                def handle_qpos(obs_cache):
                    return np.array([self.sim.data.qpos[self.handle_qpos_addr]])
                sensors.append(handle_qpos)
                names.append("handle_qpos")

            # Create observables
            for name, s in zip(names, sensors):
                observables[name] = Observable(
                    name=name,
                    sensor=s,
                    sampling_rate=self.control_freq,
                )

        return observables

    def _reset_internal(self):
        """
        Resets simulation internal configurations.
        """
        super()._reset_internal()

        # Reset all object positions using initializer sampler if we're not directly loading from an xml
        if not self.deterministic_reset:

            # Sample from the placement initializer for all objects
            object_placements = self.placement_initializer.sample()

            # We know we're only setting a single object (the door), so specifically set its pose
            door_pos, door_quat, _ = object_placements[self.door.name]
            door_body_id = self.sim.model.body_name2id(self.door.root_body)
            self.sim.model.body_pos[door_body_id] = door_pos
            self.sim.model.body_quat[door_body_id] = door_quat

    def _check_success(self):
        """
        Check if door has been opened.

        Returns:
            bool: True if door has been opened
        """
        hinge_qpos = self.sim.data.qpos[self.hinge_qpos_addr]
        return hinge_qpos > 0.3

    def visualize(self, vis_settings):
        """
        In addition to super call, visualize gripper site proportional to the distance to the door handle.

        Args:
            vis_settings (dict): Visualization keywords mapped to T/F, determining whether that specific
                component should be visualized. Should have "grippers" keyword as well as any other relevant
                options specified.
        """
        # Run superclass method first
        super().visualize(vis_settings=vis_settings)

        # Color the gripper visualization site according to its distance to the door handle
        if vis_settings["grippers"]:
            self._visualize_gripper_to_target(
                gripper=self.robots[0].gripper,
                target=self.door.important_sites["handle"],
                target_type="site"
            )

    @property
    def _handle_xpos(self):
        """
        Grabs the position of the door handle handle.

        Returns:
            np.array: Door handle (x,y,z)
        """
        return self.sim.data.site_xpos[self.door_handle_site_id]

    @property
    def _gripper_to_handle(self):
        """
        Calculates distance from the gripper to the door handle.

        Returns:
            np.array: (x,y,z) distance between handle and eef
        """
        return self._handle_xpos - self._eef_xpos<|MERGE_RESOLUTION|>--- conflicted
+++ resolved
@@ -156,12 +156,9 @@
         camera_heights=256,
         camera_widths=256,
         camera_depths=False,
-<<<<<<< HEAD
+        camera_segmentations=None,      # {None, instance, class, element}
         renderer="default",
         renderer_config=None,
-=======
-        camera_segmentations=None,      # {None, instance, class, element}
->>>>>>> bed7a21a
     ):
         # settings for table top (hardcoded since it's not an essential part of the environment)
         self.table_full_size = (0.8, 0.3, 0.05)
@@ -200,12 +197,9 @@
             camera_heights=camera_heights,
             camera_widths=camera_widths,
             camera_depths=camera_depths,
-<<<<<<< HEAD
+            camera_segmentations=camera_segmentations,
             renderer=renderer,
             renderer_config=renderer_config,
-=======
-            camera_segmentations=camera_segmentations,
->>>>>>> bed7a21a
         )
 
     def reward(self, action=None):
