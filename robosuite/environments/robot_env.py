import numpy as np
from collections import OrderedDict

import robosuite.utils.macros as macros
from robosuite.utils.mjcf_utils import IMAGE_CONVENTION_MAPPING
from robosuite.utils.observables import Observable, sensor

from robosuite.environments.base import MujocoEnv
from robosuite.robots import ROBOT_CLASS_MAPPING
from robosuite.controllers import reset_controllers

try:
    import torch
    HAS_TORCH = True
except ImportError:
    HAS_TORCH = False

class RobotEnv(MujocoEnv):
    """
    Initializes a robot environment in Mujoco.

    Args:
        robots: Specification for specific robot(s) to be instantiated within this env

        env_configuration (str): Specifies how to position the robot(s) within the environment. Default is "default",
            which should be interpreted accordingly by any subclasses.

        controller_configs (str or list of dict): If set, contains relevant controller parameters for creating a
            custom controller. Else, uses the default controller for this specific task. Should either be single
            dict if same controller is to be used for all robots or else it should be a list of the same length as
            "robots" param

        mount_types (None or str or list of str): type of mount, used to instantiate mount models from mount factory.
            Default is "default", which is the default mount associated with the robot(s) the 'robots' specification.
            None results in no mount, and any other (valid) model overrides the default mount. Should either be
            single str if same mount type is to be used for all robots or else it should be a list of the same
            length as "robots" param

        initialization_noise (dict or list of dict): Dict containing the initialization noise parameters.
            The expected keys and corresponding value types are specified below:

            :`'magnitude'`: The scale factor of uni-variate random noise applied to each of a robot's given initial
                joint positions. Setting this value to `None` or 0.0 results in no noise being applied.
                If "gaussian" type of noise is applied then this magnitude scales the standard deviation applied,
                If "uniform" type of noise is applied then this magnitude sets the bounds of the sampling range
            :`'type'`: Type of noise to apply. Can either specify "gaussian" or "uniform"

            Should either be single dict if same noise value is to be used for all robots or else it should be a
            list of the same length as "robots" param

            :Note: Specifying "default" will automatically use the default noise settings.
                Specifying None will automatically create the required dict with "magnitude" set to 0.0.

        use_camera_obs (bool): if True, every observation includes rendered image(s)

        has_renderer (bool): If true, render the simulation state in
            a viewer instead of headless mode.

        has_offscreen_renderer (bool): True if using off-screen rendering

        render_camera (str): Name of camera to render if `has_renderer` is True. Setting this value to 'None'
            will result in the default angle being applied, which is useful as it can be dragged / panned by
            the user using the mouse

        render_collision_mesh (bool): True if rendering collision meshes in camera. False otherwise.

        render_visual_mesh (bool): True if rendering visual meshes in camera. False otherwise.

        render_gpu_device_id (int): corresponds to the GPU device id to use for offscreen rendering.
            Defaults to -1, in which case the device will be inferred from environment variables
            (GPUS or CUDA_VISIBLE_DEVICES).

        control_freq (float): how many control signals to receive in every second. This sets the amount of
            simulation time that passes between every action input.

        horizon (int): Every episode lasts for exactly @horizon timesteps.

        ignore_done (bool): True if never terminating the environment (ignore @horizon).

        hard_reset (bool): If True, re-loads model, sim, and render object upon a reset call, else,
            only calls sim.reset and resets all robosuite-internal variables

        camera_names (str or list of str): name of camera to be rendered. Should either be single str if
            same name is to be used for all cameras' rendering or else it should be a list of cameras to render.

            :Note: At least one camera must be specified if @use_camera_obs is True.

            :Note: To render all robots' cameras of a certain type (e.g.: "robotview" or "eye_in_hand"), use the
                convention "all-{name}" (e.g.: "all-robotview") to automatically render all camera images from each
                robot's camera list).

        camera_heights (int or list of int): height of camera frame. Should either be single int if
            same height is to be used for all cameras' frames or else it should be a list of the same length as
            "camera names" param.

        camera_widths (int or list of int): width of camera frame. Should either be single int if
            same width is to be used for all cameras' frames or else it should be a list of the same length as
            "camera names" param.

        camera_depths (bool or list of bool): True if rendering RGB-D, and RGB otherwise. Should either be single
            bool if same depth setting is to be used for all cameras or else it should be a list of the same length as
            "camera names" param.

        robot_configs (list of dict): Per-robot configurations set from any subclass initializers.

    Raises:
        ValueError: [Camera obs require offscreen renderer]
        ValueError: [Camera name must be specified to use camera obs]
    """

    def __init__(
        self,
        robots,
        env_configuration="default",
        mount_types="default",
        controller_configs=None,
        initialization_noise=None,
        use_camera_obs=True,
        has_renderer=False,
        has_offscreen_renderer=True,
        render_camera="frontview",
        render_collision_mesh=False,
        render_visual_mesh=True,
        render_gpu_device_id=-1,
        control_freq=20,
        horizon=1000,
        ignore_done=False,
        hard_reset=True,
        camera_names="agentview",
        camera_heights=256,
        camera_widths=256,
        camera_depths=False,
<<<<<<< HEAD
        robot_configs=None,
        # render_with_igibson=False,
        renderer="default"
=======
        robot_configs=None
>>>>>>> 9662a59a
    ):
        # First, verify that correct number of robots are being inputted
        self.env_configuration = env_configuration
        self._check_robot_configuration(robots)

        # Robot
        robots = list(robots) if type(robots) is list or type(robots) is tuple else [robots]
        self.num_robots = len(robots)
        self.robot_names = robots
        self.robots = self._input2list(None, self.num_robots)
        self._action_dim = None

        # Mount
        mount_types = self._input2list(mount_types, self.num_robots)

        # Controller
        controller_configs = self._input2list(controller_configs, self.num_robots)

        # Initialization Noise
        initialization_noise = self._input2list(initialization_noise, self.num_robots)

        # Observations -- Ground truth = object_obs, Image data = camera_obs
        self.use_camera_obs = use_camera_obs

        # Camera / Rendering Settings
        self.has_offscreen_renderer = has_offscreen_renderer
        self.camera_names = list(camera_names) if type(camera_names) is list or \
            type(camera_names) is tuple else [camera_names]
        self.num_cameras = len(self.camera_names)

        self.camera_heights = self._input2list(camera_heights, self.num_cameras)
        self.camera_widths = self._input2list(camera_widths, self.num_cameras)
        self.camera_depths = self._input2list(camera_depths, self.num_cameras)

        # sanity checks for camera rendering
        if self.use_camera_obs and not self.has_offscreen_renderer:
            raise ValueError("Error: Camera observations require an offscreen renderer!")
        if self.use_camera_obs and self.camera_names is None:
            raise ValueError("Must specify at least one camera name when using camera obs")

        # Robot configurations -- update from subclass configs
        if robot_configs is None:
            robot_configs = [{} for _ in range(self.num_robots)]
        self.robot_configs = [
            dict(
                **{
                    "controller_config": controller_configs[idx],
                    "mount_type": mount_types[idx],
                    "initialization_noise": initialization_noise[idx],
                    "control_freq": control_freq
                },
                **robot_config,
            )
            for idx, robot_config in enumerate(robot_configs)
        ]

        # Run superclass init
        super().__init__(
            has_renderer=has_renderer,
            has_offscreen_renderer=self.has_offscreen_renderer,
            render_camera=render_camera,
            render_collision_mesh=render_collision_mesh,
            render_visual_mesh=render_visual_mesh,
            render_gpu_device_id=render_gpu_device_id,
            control_freq=control_freq,
            horizon=horizon,
            ignore_done=ignore_done,
<<<<<<< HEAD
            hard_reset=hard_reset,
            # render_with_igibson=render_with_igibson,
            renderer=renderer
=======
            hard_reset=hard_reset
>>>>>>> 9662a59a
        )

    def visualize(self, vis_settings):
        """
        In addition to super call, visualizes robots.

        Args:
            vis_settings (dict): Visualization keywords mapped to T/F, determining whether that specific
                component should be visualized. Should have "robots" keyword as well as any other relevant
                options specified.
        """
        # Run superclass method first
        super().visualize(vis_settings=vis_settings)
        # Loop over robots to visualize them independently
        for robot in self.robots:
            robot.visualize(vis_settings=vis_settings)

    @property
    def _visualizations(self):
        """
        Visualization keywords for this environment

        Returns:
            set: All components that can be individually visualized for this environment
        """
        vis_set = super()._visualizations
        vis_set.add("robots")
        return vis_set

    @property
    def action_spec(self):
        """
        Action space (low, high) for this environment

        Returns:
            2-tuple:

                - (np.array) minimum (low) action values
                - (np.array) maximum (high) action values
        """
        low, high = [], []
        for robot in self.robots:
            lo, hi = robot.action_limits
            low, high = np.concatenate([low, lo]), np.concatenate([high, hi])
        return low, high

    @property
    def action_dim(self):
        """
        Size of the action space

        Returns:
            int: Action space dimension
        """
        return self._action_dim

    @staticmethod
    def _input2list(inp, length):
        """
        Helper function that converts an input that is either a single value or a list into a list

        Args:
            inp (None or str or list): Input value to be converted to list
            length (int): Length of list to broadcast input to

        Returns:
            list: input @inp converted into a list of length @length
        """
        # convert to list if necessary
        return list(inp) if type(inp) is list or type(inp) is tuple else [inp for _ in range(length)]

    def _load_model(self):
        """
        Loads an xml model, puts it in self.model
        """
        super()._load_model()

        # Load robots
        self._load_robots()

    def _setup_references(self):
        """
        Sets up references to important components. A reference is typically an
        index or a list of indices that point to the corresponding elements
        in a flatten array, which is how MuJoCo stores physical simulation data.
        """
        super()._setup_references()

        # Setup robot-specific references as well (note: requires resetting of sim for robot first)
        for robot in self.robots:
            robot.reset_sim(self.sim)
            robot.setup_references()

    def _setup_observables(self):
        """
        Sets up observables to be used for this environment. Loops through all robots and grabs their corresponding
        observables to add to the procedurally generated dict of observables

        Returns:
            OrderedDict: Dictionary mapping observable names to its corresponding Observable object
        """
        observables = super()._setup_observables()
        # Loop through all robots and grab their observables, adding it to the proprioception modality
        for robot in self.robots:
            robot_obs = robot.setup_observables()
            observables.update(robot_obs)

        # Loop through cameras and update the observations if using camera obs
        if self.use_camera_obs:
            # Create sensor information
            sensors = []
            names = []
            for (cam_name, cam_w, cam_h, cam_d) in \
                    zip(self.camera_names, self.camera_widths, self.camera_heights, self.camera_depths):

                # Add cameras associated to our arrays
                cam_sensors, cam_sensor_names = self._create_camera_sensors(
                    cam_name, cam_w=cam_w, cam_h=cam_h, cam_d=cam_d, modality="image")
                sensors += cam_sensors
                names += cam_sensor_names

            # Create observables for these cameras
            for name, s in zip(names, sensors):
                observables[name] = Observable(
                    name=name,
                    sensor=s,
                    sampling_rate=self.control_freq,
                )

        return observables

    def _create_camera_sensors(self, cam_name, cam_w, cam_h, cam_d, modality="image"):
        """
        Helper function to create sensors for a given camera. This is abstracted in a separate function call so that we
        don't have local function naming collisions during the _setup_observables() call.
        Args:
            cam_name (str): Name of camera to create sensors for
            cam_w (int): Width of camera
            cam_h (int): Height of camera
            cam_d (bool): Whether to create a depth sensor as well
            modality (str): Modality to assign to all sensors
        Returns:
            2-tuple:
                sensors (list): Array of sensors for the given camera
                names (list): array of corresponding observable names
        """
        # Make sure we get correct convention
        convention = IMAGE_CONVENTION_MAPPING[macros.IMAGE_CONVENTION]

        # Create sensor information
        sensors = []
        names = []

        # Add camera observables to the dict
        rgb_sensor_name = f"{cam_name}_image"
        depth_sensor_name = f"{cam_name}_depth"

        @sensor(modality=modality)
        def camera_rgb(obs_cache):
<<<<<<< HEAD
            # if self.render_with_igibson:
            if False:
                # iGibson renderer
                if self.ig_renderer_params == {}:
                    # This function is called once before
                    # the actual rendering
                    img = np.zeros((256, 256), np.uint8)
                else:

                    # Switch to correct camera
                    if ig_wrapper is not None and ig_wrapper.camera_name != cam_name:
                        ig_wrapper._switch_camera(cam_name)

                    rendered_imgs = renderer.render(modes=modes)
                    rendered_mapping = {k: val for k, val in zip(modes, rendered_imgs)}

                    # in np array image received is of correct orientation
                    # in torch tensor image is flipped upside down
                    # adjusting the np image in a way so that return statement stays same
                    # flipping torch tensor when opencv coordinate system is required.

                    if 'rgb' in modes:
                        img = rendered_mapping['rgb'][:,:,:3]
                        if isinstance(img, np.ndarray):
                            # np array is in range 0-1
                            img = (img * 255).astype(np.uint8)
                            img = adjust_convention(img, convention)
                        elif convention == -1:
                            img = torch.flipud(img)
                    else:
                        img = np.zeros((256, 256), np.uint8)

                    if 'seg' in modes:
                        # 0th channel contains segmentation
                        seg_map = rendered_mapping['seg'][:,:,0]
                        if isinstance(seg_map, np.ndarray):
                            # np array is in range 0-1
                            seg_map = (seg_map * 255).astype(np.uint8)
                            seg_map = adjust_convention(seg_map, convention)
                        elif convention == -1:
                            # flip in Y direction if torch tensor
                            seg_map = torch.flipud(seg_map)  
                        obs_cache[seg_sensor_name] = seg_map

                    if '3d' in modes:
                        # 2nd channel contains correct depth map
                        depth_map = rendered_mapping['3d'][:,:,2]
                        if isinstance(depth_map, np.ndarray):
                            depth_map = adjust_convention(depth_map, convention)
                        elif convention == -1:
                            # flip in Y direction if torch tensor
                            depth_map = torch.flipud(depth_map)
                        
                        obs_cache[depth_sensor_name] = depth_map

                    if 'normal' in modes:
                        normal_map = rendered_mapping['normal'][:,:,:3]
                        if isinstance(normal_map, np.ndarray):
                            # np array is in range 0-1
                            normal_map = (normal_map * 255).astype(np.uint8)
                            normal_map = adjust_convention(normal_map, convention)
                        elif convention == -1:
                            normal_map = torch.flipud(normal_map)                                                  
                        obs_cache[normal_sensor_name] = normal_map

=======
            img = self.sim.render(
                camera_name=cam_name,
                width=cam_w,
                height=cam_h,
                depth=cam_d,
            )
            if cam_d:
                rgb, depth = img
                obs_cache[depth_sensor_name] = np.expand_dims(depth[::convention], axis=-1)
                return rgb[::convention]
>>>>>>> 9662a59a
            else:
                return img[::convention]

        sensors.append(camera_rgb)
        names.append(rgb_sensor_name)

        if cam_d:
            @sensor(modality=modality)
            def camera_depth(obs_cache):
                return obs_cache[depth_sensor_name] if depth_sensor_name in obs_cache else \
                    np.zeros((cam_h, cam_w, 1))

            sensors.append(camera_depth)
            names.append(depth_sensor_name)

        return sensors, names

    def _reset_internal(self):
        """
        Resets simulation internal configurations.
        """
        # Run superclass reset functionality
        super()._reset_internal()

        # Reset controllers
        reset_controllers()

        # Reset action dim
        self._action_dim = 0

        # Reset robot and update action space dimension along the way
        for robot in self.robots:
            robot.reset(deterministic=self.deterministic_reset)
            self._action_dim += robot.action_dim

        # Update cameras if appropriate
        if self.use_camera_obs:
            temp_names = []
            for cam_name in self.camera_names:
                if "all-" in cam_name:
                    # We need to add all robot-specific camera names that include the key after the tag "all-"
                    start_idx = len(temp_names) - 1
                    key = cam_name.replace("all-", "")
                    for robot in self.robots:
                        for robot_cam_name in robot.robot_model.cameras:
                            if key in robot_cam_name:
                                temp_names.append(robot_cam_name)
                    # We also need to broadcast the corresponding values from each camera dimensions as well
                    end_idx = len(temp_names) - 1
                    self.camera_widths = self.camera_widths[:start_idx] + \
                        [self.camera_widths[start_idx]] * (end_idx - start_idx) + \
                        self.camera_widths[(start_idx + 1):]
                    self.camera_heights = self.camera_heights[:start_idx] + \
                        [self.camera_heights[start_idx]] * (end_idx - start_idx) + \
                        self.camera_heights[(start_idx + 1):]
                    self.camera_depths = self.camera_depths[:start_idx] + \
                        [self.camera_depths[start_idx]] * (end_idx - start_idx) + \
                        self.camera_depths[(start_idx + 1):]
                else:
                    # We simply add this camera to the temp_names
                    temp_names.append(cam_name)
            # Lastly, replace camera names with the updated ones
            self.camera_names = temp_names

    def _pre_action(self, action, policy_step=False):
        """
        Overrides the superclass method to control the robot(s) within this enviornment using their respective
        controllers using the passed actions and gripper control.

        Args:
            action (np.array): The control to apply to the robot(s). Note that this should be a flat 1D array that
                encompasses all actions to be distributed to each robot if there are multiple. For each section of the
                action space assigned to a single robot, the first @self.robots[i].controller.control_dim dimensions
                should be the desired controller actions and if the robot has a gripper, the next
                @self.robots[i].gripper.dof dimensions should be actuation controls for the gripper.
            policy_step (bool): Whether a new policy step (action) is being taken

        Raises:
            AssertionError: [Invalid action dimension]
        """
        # Verify that the action is the correct dimension
        assert len(action) == self.action_dim, \
            "environment got invalid action dimension -- expected {}, got {}".format(
                self.action_dim, len(action))

        # Update robot joints based on controller actions
        cutoff = 0
        for idx, robot in enumerate(self.robots):
            robot_action = action[cutoff:cutoff+robot.action_dim]
            robot.control(robot_action, policy_step=policy_step)
            cutoff += robot.action_dim

    def _load_robots(self):
        """
        Instantiates robots and stores them within the self.robots attribute
        """
        # Loop through robots and instantiate Robot object for each
        for idx, (name, config) in enumerate(zip(self.robot_names, self.robot_configs)):
            # Create the robot instance
            self.robots[idx] = ROBOT_CLASS_MAPPING[name](robot_type=name, idn=idx, **config)
            # Now, load the robot models
            self.robots[idx].load_model()

    def reward(self, action):
        """
        Runs superclass method by default
        """
        return super().reward(action)

    def _check_success(self):
        """
        Runs superclass method by default
        """
        return super()._check_success()

    def _check_robot_configuration(self, robots):
        """
        Sanity check to make sure inputted robots and the corresponding requested task/configuration combo is legal.
        Should be implemented in every specific task module

        Args:
            robots (str or list of str): Inputted requested robots at the task-level environment
        """
        raise NotImplementedError<|MERGE_RESOLUTION|>--- conflicted
+++ resolved
@@ -130,13 +130,8 @@
         camera_heights=256,
         camera_widths=256,
         camera_depths=False,
-<<<<<<< HEAD
         robot_configs=None,
-        # render_with_igibson=False,
         renderer="default"
-=======
-        robot_configs=None
->>>>>>> 9662a59a
     ):
         # First, verify that correct number of robots are being inputted
         self.env_configuration = env_configuration
@@ -204,13 +199,8 @@
             control_freq=control_freq,
             horizon=horizon,
             ignore_done=ignore_done,
-<<<<<<< HEAD
             hard_reset=hard_reset,
-            # render_with_igibson=render_with_igibson,
             renderer=renderer
-=======
-            hard_reset=hard_reset
->>>>>>> 9662a59a
         )
 
     def visualize(self, vis_settings):
@@ -370,73 +360,6 @@
 
         @sensor(modality=modality)
         def camera_rgb(obs_cache):
-<<<<<<< HEAD
-            # if self.render_with_igibson:
-            if False:
-                # iGibson renderer
-                if self.ig_renderer_params == {}:
-                    # This function is called once before
-                    # the actual rendering
-                    img = np.zeros((256, 256), np.uint8)
-                else:
-
-                    # Switch to correct camera
-                    if ig_wrapper is not None and ig_wrapper.camera_name != cam_name:
-                        ig_wrapper._switch_camera(cam_name)
-
-                    rendered_imgs = renderer.render(modes=modes)
-                    rendered_mapping = {k: val for k, val in zip(modes, rendered_imgs)}
-
-                    # in np array image received is of correct orientation
-                    # in torch tensor image is flipped upside down
-                    # adjusting the np image in a way so that return statement stays same
-                    # flipping torch tensor when opencv coordinate system is required.
-
-                    if 'rgb' in modes:
-                        img = rendered_mapping['rgb'][:,:,:3]
-                        if isinstance(img, np.ndarray):
-                            # np array is in range 0-1
-                            img = (img * 255).astype(np.uint8)
-                            img = adjust_convention(img, convention)
-                        elif convention == -1:
-                            img = torch.flipud(img)
-                    else:
-                        img = np.zeros((256, 256), np.uint8)
-
-                    if 'seg' in modes:
-                        # 0th channel contains segmentation
-                        seg_map = rendered_mapping['seg'][:,:,0]
-                        if isinstance(seg_map, np.ndarray):
-                            # np array is in range 0-1
-                            seg_map = (seg_map * 255).astype(np.uint8)
-                            seg_map = adjust_convention(seg_map, convention)
-                        elif convention == -1:
-                            # flip in Y direction if torch tensor
-                            seg_map = torch.flipud(seg_map)  
-                        obs_cache[seg_sensor_name] = seg_map
-
-                    if '3d' in modes:
-                        # 2nd channel contains correct depth map
-                        depth_map = rendered_mapping['3d'][:,:,2]
-                        if isinstance(depth_map, np.ndarray):
-                            depth_map = adjust_convention(depth_map, convention)
-                        elif convention == -1:
-                            # flip in Y direction if torch tensor
-                            depth_map = torch.flipud(depth_map)
-                        
-                        obs_cache[depth_sensor_name] = depth_map
-
-                    if 'normal' in modes:
-                        normal_map = rendered_mapping['normal'][:,:,:3]
-                        if isinstance(normal_map, np.ndarray):
-                            # np array is in range 0-1
-                            normal_map = (normal_map * 255).astype(np.uint8)
-                            normal_map = adjust_convention(normal_map, convention)
-                        elif convention == -1:
-                            normal_map = torch.flipud(normal_map)                                                  
-                        obs_cache[normal_sensor_name] = normal_map
-
-=======
             img = self.sim.render(
                 camera_name=cam_name,
                 width=cam_w,
@@ -447,7 +370,6 @@
                 rgb, depth = img
                 obs_cache[depth_sensor_name] = np.expand_dims(depth[::convention], axis=-1)
                 return rgb[::convention]
->>>>>>> 9662a59a
             else:
                 return img[::convention]
 
