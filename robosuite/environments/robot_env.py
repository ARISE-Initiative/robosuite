import numpy as np
from collections import OrderedDict
from copy import deepcopy

import robosuite.utils.macros as macros
from robosuite.utils.mjcf_utils import IMAGE_CONVENTION_MAPPING
from robosuite.utils.observables import Observable, sensor

from robosuite.environments.base import MujocoEnv
from robosuite.robots import ROBOT_CLASS_MAPPING
from robosuite.controllers import reset_controllers

<<<<<<< HEAD
=======
try:
    import torch
    HAS_TORCH = True
except ImportError:
    HAS_TORCH = False

>>>>>>> b95d00ba
class RobotEnv(MujocoEnv):
    """
    Initializes a robot environment in Mujoco.

    Args:
        robots: Specification for specific robot(s) to be instantiated within this env

        env_configuration (str): Specifies how to position the robot(s) within the environment. Default is "default",
            which should be interpreted accordingly by any subclasses.

        controller_configs (str or list of dict): If set, contains relevant controller parameters for creating a
            custom controller. Else, uses the default controller for this specific task. Should either be single
            dict if same controller is to be used for all robots or else it should be a list of the same length as
            "robots" param

        mount_types (None or str or list of str): type of mount, used to instantiate mount models from mount factory.
            Default is "default", which is the default mount associated with the robot(s) the 'robots' specification.
            None results in no mount, and any other (valid) model overrides the default mount. Should either be
            single str if same mount type is to be used for all robots or else it should be a list of the same
            length as "robots" param

        initialization_noise (dict or list of dict): Dict containing the initialization noise parameters.
            The expected keys and corresponding value types are specified below:

            :`'magnitude'`: The scale factor of uni-variate random noise applied to each of a robot's given initial
                joint positions. Setting this value to `None` or 0.0 results in no noise being applied.
                If "gaussian" type of noise is applied then this magnitude scales the standard deviation applied,
                If "uniform" type of noise is applied then this magnitude sets the bounds of the sampling range
            :`'type'`: Type of noise to apply. Can either specify "gaussian" or "uniform"

            Should either be single dict if same noise value is to be used for all robots or else it should be a
            list of the same length as "robots" param

            :Note: Specifying "default" will automatically use the default noise settings.
                Specifying None will automatically create the required dict with "magnitude" set to 0.0.

        use_camera_obs (bool): if True, every observation includes rendered image(s)

        has_renderer (bool): If true, render the simulation state in
            a viewer instead of headless mode.

        has_offscreen_renderer (bool): True if using off-screen rendering

        render_camera (str): Name of camera to render if `has_renderer` is True. Setting this value to 'None'
            will result in the default angle being applied, which is useful as it can be dragged / panned by
            the user using the mouse

        render_collision_mesh (bool): True if rendering collision meshes in camera. False otherwise.

        render_visual_mesh (bool): True if rendering visual meshes in camera. False otherwise.

        render_gpu_device_id (int): corresponds to the GPU device id to use for offscreen rendering.
            Defaults to -1, in which case the device will be inferred from environment variables
            (GPUS or CUDA_VISIBLE_DEVICES).

        control_freq (float): how many control signals to receive in every second. This sets the amount of
            simulation time that passes between every action input.

        horizon (int): Every episode lasts for exactly @horizon timesteps.

        ignore_done (bool): True if never terminating the environment (ignore @horizon).

        hard_reset (bool): If True, re-loads model, sim, and render object upon a reset call, else,
            only calls sim.reset and resets all robosuite-internal variables

        camera_names (str or list of str): name of camera to be rendered. Should either be single str if
            same name is to be used for all cameras' rendering or else it should be a list of cameras to render.

            :Note: At least one camera must be specified if @use_camera_obs is True.

            :Note: To render all robots' cameras of a certain type (e.g.: "robotview" or "eye_in_hand"), use the
                convention "all-{name}" (e.g.: "all-robotview") to automatically render all camera images from each
                robot's camera list).

        camera_heights (int or list of int): height of camera frame. Should either be single int if
            same height is to be used for all cameras' frames or else it should be a list of the same length as
            "camera names" param.

        camera_widths (int or list of int): width of camera frame. Should either be single int if
            same width is to be used for all cameras' frames or else it should be a list of the same length as
            "camera names" param.

        camera_depths (bool or list of bool): True if rendering RGB-D, and RGB otherwise. Should either be single
            bool if same depth setting is to be used for all cameras or else it should be a list of the same length as
            "camera names" param.

        camera_segmentations (None or str or list of str or list of list of str): Camera segmentation(s) to use
            for each camera. Valid options are:

                `None`: no segmentation sensor used
                `'instance'`: segmentation at the class-instance level
                `'class'`: segmentation at the class level
                `'element'`: segmentation at the per-geom level

            If not None, multiple types of segmentations can be specified. A [list of str / str or None] specifies
            [multiple / a single] segmentation(s) to use for all cameras. A list of list of str specifies per-camera
            segmentation setting(s) to use.

        robot_configs (list of dict): Per-robot configurations set from any subclass initializers.

    Raises:
        ValueError: [Camera obs require offscreen renderer]
        ValueError: [Camera name must be specified to use camera obs]
    """

    def __init__(
        self,
        robots,
        env_configuration="default",
        mount_types="default",
        controller_configs=None,
        initialization_noise=None,
        use_camera_obs=True,
        has_renderer=False,
        has_offscreen_renderer=True,
        render_camera="frontview",
        render_collision_mesh=False,
        render_visual_mesh=True,
        render_gpu_device_id=-1,
        control_freq=20,
        horizon=1000,
        ignore_done=False,
        hard_reset=True,
        camera_names="agentview",
        camera_heights=256,
        camera_widths=256,
        camera_depths=False,
        camera_segmentations=None,
        robot_configs=None,
        renderer="mujoco",
        renderer_config=None,
    ):
        # First, verify that correct number of robots are being inputted
        self.env_configuration = env_configuration
        self._check_robot_configuration(robots)

        # Robot
        robots = list(robots) if type(robots) is list or type(robots) is tuple else [robots]
        self.num_robots = len(robots)
        self.robot_names = robots
        self.robots = self._input2list(None, self.num_robots)
        self._action_dim = None

        # Mount
        mount_types = self._input2list(mount_types, self.num_robots)

        # Controller
        controller_configs = self._input2list(controller_configs, self.num_robots)

        # Initialization Noise
        initialization_noise = self._input2list(initialization_noise, self.num_robots)

        # Observations -- Ground truth = object_obs, Image data = camera_obs
        self.use_camera_obs = use_camera_obs

        # Camera / Rendering Settings
        self.has_offscreen_renderer = has_offscreen_renderer
        self.camera_names = list(camera_names) if type(camera_names) is list or \
            type(camera_names) is tuple else [camera_names]
        self.num_cameras = len(self.camera_names)

        self.camera_heights = self._input2list(camera_heights, self.num_cameras)
        self.camera_widths = self._input2list(camera_widths, self.num_cameras)
        self.camera_depths = self._input2list(camera_depths, self.num_cameras)
        self.camera_segmentations = self._input2list(camera_segmentations, self.num_cameras)
        # We need to parse camera segmentations more carefully since it may be a nested list
        seg_is_nested = False
        for i, camera_s in enumerate(self.camera_segmentations):
            if isinstance(camera_s, list) or isinstance(camera_s, tuple):
                seg_is_nested = True
                break
        camera_segs = deepcopy(self.camera_segmentations)
        for i, camera_s in enumerate(self.camera_segmentations):
            if camera_s is not None:
                self.camera_segmentations[i] = self._input2list(camera_s, 1) if seg_is_nested else deepcopy(camera_segs)

        # sanity checks for camera rendering
        if self.use_camera_obs and not self.has_offscreen_renderer:
            raise ValueError("Error: Camera observations require an offscreen renderer!")
        if self.use_camera_obs and self.camera_names is None:
            raise ValueError("Must specify at least one camera name when using camera obs")

        # Robot configurations -- update from subclass configs
        if robot_configs is None:
            robot_configs = [{} for _ in range(self.num_robots)]
        self.robot_configs = [
            dict(
                **{
                    "controller_config": controller_configs[idx],
                    "mount_type": mount_types[idx],
                    "initialization_noise": initialization_noise[idx],
                    "control_freq": control_freq
                },
                **robot_config,
            )
            for idx, robot_config in enumerate(robot_configs)
        ]

        # Run superclass init
        super().__init__(
            has_renderer=has_renderer,
            has_offscreen_renderer=self.has_offscreen_renderer,
            render_camera=render_camera,
            render_collision_mesh=render_collision_mesh,
            render_visual_mesh=render_visual_mesh,
            render_gpu_device_id=render_gpu_device_id,
            control_freq=control_freq,
            horizon=horizon,
            ignore_done=ignore_done,
            hard_reset=hard_reset,
            renderer=renderer,
            renderer_config=renderer_config,
        )

    def visualize(self, vis_settings):
        """
        In addition to super call, visualizes robots.

        Args:
            vis_settings (dict): Visualization keywords mapped to T/F, determining whether that specific
                component should be visualized. Should have "robots" keyword as well as any other relevant
                options specified.
        """
        # Run superclass method first
        super().visualize(vis_settings=vis_settings)
        # Loop over robots to visualize them independently
        for robot in self.robots:
            robot.visualize(vis_settings=vis_settings)

    @property
    def _visualizations(self):
        """
        Visualization keywords for this environment

        Returns:
            set: All components that can be individually visualized for this environment
        """
        vis_set = super()._visualizations
        vis_set.add("robots")
        return vis_set

    @property
    def action_spec(self):
        """
        Action space (low, high) for this environment

        Returns:
            2-tuple:

                - (np.array) minimum (low) action values
                - (np.array) maximum (high) action values
        """
        low, high = [], []
        for robot in self.robots:
            lo, hi = robot.action_limits
            low, high = np.concatenate([low, lo]), np.concatenate([high, hi])
        return low, high

    @property
    def action_dim(self):
        """
        Size of the action space

        Returns:
            int: Action space dimension
        """
        return self._action_dim

    @staticmethod
    def _input2list(inp, length):
        """
        Helper function that converts an input that is either a single value or a list into a list

        Args:
            inp (None or str or list): Input value to be converted to list
            length (int): Length of list to broadcast input to

        Returns:
            list: input @inp converted into a list of length @length
        """
        # convert to list if necessary
        return list(inp) if type(inp) is list or type(inp) is tuple else [inp for _ in range(length)]

    def _load_model(self):
        """
        Loads an xml model, puts it in self.model
        """
        super()._load_model()

        # Load robots
        self._load_robots()

    def _setup_references(self):
        """
        Sets up references to important components. A reference is typically an
        index or a list of indices that point to the corresponding elements
        in a flatten array, which is how MuJoCo stores physical simulation data.
        """
        super()._setup_references()

        # Setup robot-specific references as well (note: requires resetting of sim for robot first)
        for robot in self.robots:
            robot.reset_sim(self.sim)
            robot.setup_references()

    def _setup_observables(self):
        """
        Sets up observables to be used for this environment. Loops through all robots and grabs their corresponding
        observables to add to the procedurally generated dict of observables

        Returns:
            OrderedDict: Dictionary mapping observable names to its corresponding Observable object
        """
        observables = super()._setup_observables()
        # Loop through all robots and grab their observables, adding it to the proprioception modality
        for robot in self.robots:
            robot_obs = robot.setup_observables()
            observables.update(robot_obs)

        # Loop through cameras and update the observations if using camera obs
        if self.use_camera_obs:
            # Create sensor information
            sensors = []
            names = []
            for (cam_name, cam_w, cam_h, cam_d, cam_segs) in \
                    zip(self.camera_names, self.camera_widths, self.camera_heights,
                        self.camera_depths, self.camera_segmentations):

                # Add cameras associated to our arrays
                cam_sensors, cam_sensor_names = self._create_camera_sensors(
                    cam_name, cam_w=cam_w, cam_h=cam_h, cam_d=cam_d, cam_segs=cam_segs, modality="image")
                sensors += cam_sensors
                names += cam_sensor_names

            # If any the camera segmentations are not None, then we shrink all the sites as a hacky way to
            # prevent them from being rendered in the segmentation mask
            if not all(seg is None for seg in self.camera_segmentations):
                self.sim.model.site_size[:, :] = 1.0e-8

            # Create observables for these cameras
            for name, s in zip(names, sensors):
                observables[name] = Observable(
                    name=name,
                    sensor=s,
                    sampling_rate=self.control_freq,
                )

        return observables

    def _create_camera_sensors(self, cam_name, cam_w, cam_h, cam_d, cam_segs, modality="image"):
        """
        Helper function to create sensors for a given camera. This is abstracted in a separate function call so that we
        don't have local function naming collisions during the _setup_observables() call.
        Args:
            cam_name (str): Name of camera to create sensors for
            cam_w (int): Width of camera
            cam_h (int): Height of camera
            cam_d (bool): Whether to create a depth sensor as well
            cam_segs (None or list): Type of segmentation(s) to use, where each entry can be the following:
                `None`: no segmentation sensor used
                `'instance'`: segmentation at the class-instance level
                `'class'`: segmentation at the class level
                `'element'`: segmentation at the per-geom level

            modality (str): Modality to assign to all sensors
        Returns:
            2-tuple:
                sensors (list): Array of sensors for the given camera
                names (list): array of corresponding observable names
        """
        # Make sure we get correct convention
        convention = IMAGE_CONVENTION_MAPPING[macros.IMAGE_CONVENTION]

        # Create sensor information
        sensors = []
        names = []

        # Add camera observables to the dict
        rgb_sensor_name = f"{cam_name}_image"
        depth_sensor_name = f"{cam_name}_depth"
        segmentation_sensor_name = f"{cam_name}_segmentation"

        @sensor(modality=modality)
        def camera_rgb(obs_cache):
            img = self.sim.render(
                camera_name=cam_name,
                width=cam_w,
                height=cam_h,
                depth=cam_d,
            )
            if cam_d:
                rgb, depth = img
                obs_cache[depth_sensor_name] = np.expand_dims(depth[::convention], axis=-1)
                return rgb[::convention]
            else:
                return img[::convention]

        sensors.append(camera_rgb)
        names.append(rgb_sensor_name)

        if cam_d:
            @sensor(modality=modality)
            def camera_depth(obs_cache):
                return obs_cache[depth_sensor_name] if depth_sensor_name in obs_cache else \
                    np.zeros((cam_h, cam_w, 1))

            sensors.append(camera_depth)
            names.append(depth_sensor_name)

        if cam_segs is not None:
            # Define mapping we'll use for segmentation
            for cam_s in cam_segs:
                seg_sensor, seg_sensor_name = self._create_segementation_sensor(
                    cam_name=cam_name,
                    cam_w=cam_w,
                    cam_h=cam_h,
                    cam_s=cam_s,
                    seg_name_root=segmentation_sensor_name,
                    modality=modality,
                )

                sensors.append(seg_sensor)
                names.append(seg_sensor_name)

        return sensors, names

    def _create_segementation_sensor(self, cam_name, cam_w, cam_h, cam_s, seg_name_root, modality="image"):
        """
        Helper function to create sensors for a given camera. This is abstracted in a separate function call so that we
        don't have local function naming collisions during the _setup_observables() call.

        Args:
            cam_name (str): Name of camera to create sensors for
            cam_w (int): Width of camera
            cam_h (int): Height of camera
            cam_s (None or list): Type of segmentation to use, should be the following:
                `'instance'`: segmentation at the class-instance level
                `'class'`: segmentation at the class level
                `'element'`: segmentation at the per-geom level
            seg_name_root (str): Sensor name root to assign to this sensor

            modality (str): Modality to assign to all sensors

        Returns:
            2-tuple:
                camera_segmentation (function): Generated sensor function for this segmentation sensor
                name (str): Corresponding sensor name
        """
        # Make sure we get correct convention
        convention = IMAGE_CONVENTION_MAPPING[macros.IMAGE_CONVENTION]

        if cam_s == "instance":
            name2id = {inst: i for i, inst in enumerate(list(self.model.instances_to_ids.keys()))}
            mapping = {idn: name2id[inst] for idn, inst in self.model.geom_ids_to_instances.items()}
        elif cam_s == "class":
            name2id = {cls: i for i, cls in enumerate(list(self.model.classes_to_ids.keys()))}
            mapping = {idn: name2id[cls] for idn, cls in self.model.geom_ids_to_classes.items()}
        else:  # element
            # No additional mapping needed
            mapping = None

        @sensor(modality=modality)
        def camera_segmentation(obs_cache):
            seg = self.sim.render(
                camera_name=cam_name,
                width=cam_w,
                height=cam_h,
                depth=False,
                segmentation=True,
            )
            seg = np.expand_dims(seg[::convention, :, 1], axis=-1)
            # Map raw IDs to grouped IDs if we're using instance or class-level segmentation
            if mapping is not None:
                seg = np.fromiter(map(lambda x: mapping.get(x, -1), seg.flatten()), dtype=np.int32) \
                          .reshape(cam_h, cam_w, 1) + 1
            return seg

        name = f"{seg_name_root}_{cam_s}"

        return camera_segmentation, name

    def _reset_internal(self):
        """
        Resets simulation internal configurations.
        """
        # Run superclass reset functionality
        super()._reset_internal()

        # Reset controllers
        reset_controllers()

        # Reset action dim
        self._action_dim = 0

        # Reset robot and update action space dimension along the way
        for robot in self.robots:
            robot.reset(deterministic=self.deterministic_reset)
            self._action_dim += robot.action_dim

        # Update cameras if appropriate
        if self.use_camera_obs:
            temp_names = []
            for cam_name in self.camera_names:
                if "all-" in cam_name:
                    # We need to add all robot-specific camera names that include the key after the tag "all-"
                    start_idx = len(temp_names) - 1
                    key = cam_name.replace("all-", "")
                    for robot in self.robots:
                        for robot_cam_name in robot.robot_model.cameras:
                            if key in robot_cam_name:
                                temp_names.append(robot_cam_name)
                    # We also need to broadcast the corresponding values from each camera dimensions as well
                    end_idx = len(temp_names) - 1
                    self.camera_widths = self.camera_widths[:start_idx] + \
                        [self.camera_widths[start_idx]] * (end_idx - start_idx) + \
                        self.camera_widths[(start_idx + 1):]
                    self.camera_heights = self.camera_heights[:start_idx] + \
                        [self.camera_heights[start_idx]] * (end_idx - start_idx) + \
                        self.camera_heights[(start_idx + 1):]
                    self.camera_depths = self.camera_depths[:start_idx] + \
                        [self.camera_depths[start_idx]] * (end_idx - start_idx) + \
                        self.camera_depths[(start_idx + 1):]
                else:
                    # We simply add this camera to the temp_names
                    temp_names.append(cam_name)
            # Lastly, replace camera names with the updated ones
            self.camera_names = temp_names

    def _pre_action(self, action, policy_step=False):
        """
        Overrides the superclass method to control the robot(s) within this enviornment using their respective
        controllers using the passed actions and gripper control.

        Args:
            action (np.array): The control to apply to the robot(s). Note that this should be a flat 1D array that
                encompasses all actions to be distributed to each robot if there are multiple. For each section of the
                action space assigned to a single robot, the first @self.robots[i].controller.control_dim dimensions
                should be the desired controller actions and if the robot has a gripper, the next
                @self.robots[i].gripper.dof dimensions should be actuation controls for the gripper.
            policy_step (bool): Whether a new policy step (action) is being taken

        Raises:
            AssertionError: [Invalid action dimension]
        """
        # Verify that the action is the correct dimension
        assert len(action) == self.action_dim, \
            "environment got invalid action dimension -- expected {}, got {}".format(
                self.action_dim, len(action))

        # Update robot joints based on controller actions
        cutoff = 0
        for idx, robot in enumerate(self.robots):
            robot_action = action[cutoff:cutoff+robot.action_dim]
            robot.control(robot_action, policy_step=policy_step)
            cutoff += robot.action_dim

    def _load_robots(self):
        """
        Instantiates robots and stores them within the self.robots attribute
        """
        # Loop through robots and instantiate Robot object for each
        for idx, (name, config) in enumerate(zip(self.robot_names, self.robot_configs)):
            # Create the robot instance
            self.robots[idx] = ROBOT_CLASS_MAPPING[name](robot_type=name, idn=idx, **config)
            # Now, load the robot models
            self.robots[idx].load_model()

    def reward(self, action):
        """
        Runs superclass method by default
        """
        return super().reward(action)

    def _check_success(self):
        """
        Runs superclass method by default
        """
        return super()._check_success()

    def _check_robot_configuration(self, robots):
        """
        Sanity check to make sure inputted robots and the corresponding requested task/configuration combo is legal.
        Should be implemented in every specific task module

        Args:
            robots (str or list of str): Inputted requested robots at the task-level environment
        """
        raise NotImplementedError<|MERGE_RESOLUTION|>--- conflicted
+++ resolved
@@ -10,15 +10,7 @@
 from robosuite.robots import ROBOT_CLASS_MAPPING
 from robosuite.controllers import reset_controllers
 
-<<<<<<< HEAD
-=======
-try:
-    import torch
-    HAS_TORCH = True
-except ImportError:
-    HAS_TORCH = False
-
->>>>>>> b95d00ba
+
 class RobotEnv(MujocoEnv):
     """
     Initializes a robot environment in Mujoco.
