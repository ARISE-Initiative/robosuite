--- conflicted
+++ resolved
@@ -96,17 +96,9 @@
         renderer="mujoco",
         renderer_config=None,
     ):
-<<<<<<< HEAD
-        if not macros.USE_DM_BINDING:
-            # First, verify that both the on- and off-screen renderers are not being used simultaneously
-            if has_renderer and has_offscreen_renderer:
-                raise ValueError("the onscreen and offscreen renderers cannot be used simultaneously.")
-        else:
-            # Otherwise, you should never have has_renderer set and not has_offscreen_render set!
-            if has_renderer and not has_offscreen_renderer:
-                raise ValueError("the onscreen renderer can only be used if the offscreen renderer is also used!")
-=======
->>>>>>> 1012324d
+        # If you're using an onscreen renderer, you must be also using an offscreen renderer!
+        if has_renderer and not has_offscreen_renderer:
+            has_offscreen_renderer = True
 
         # Rendering-specific attributes
         self.has_renderer = has_renderer
