--- conflicted
+++ resolved
@@ -107,9 +107,6 @@
         control_freq=20,
         horizon=1000,
         ignore_done=False,
-<<<<<<< HEAD
-        hard_reset=True
-=======
         hard_reset=True,
         renderer="default",
         img_path='images/',
@@ -124,7 +121,6 @@
         video_fps=60,
         verbose=1,
         image_options=None
->>>>>>> 3515a963
     ):
         # First, verify that both the on- and off-screen renderers are not being used simultaneously
         if has_renderer is True and has_offscreen_renderer is True:
