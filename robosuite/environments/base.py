from collections import OrderedDict
from robosuite.renderers.base import load_renderer_config
from mujoco_py import MjSim, MjRenderContextOffscreen
from mujoco_py import load_model_from_xml

from robosuite.utils import SimulationError, XMLError, MujocoPyRenderer
import robosuite.utils.macros as macros
from robosuite.models.base import MujocoModel

import numpy as np

REGISTERED_ENVS = {}


def register_env(target_class):
    REGISTERED_ENVS[target_class.__name__] = target_class


def make(env_name, *args, **kwargs):
    """
    Instantiates a robosuite environment.

    This method attempts to mirror the equivalent functionality of gym.make in a somewhat sloppy way.

    Args:
        env_name (str): Name of the robosuite environment to initialize
        *args: Additional arguments to pass to the specific environment class initializer
        **kwargs: Additional arguments to pass to the specific environment class initializer

    Returns:
        MujocoEnv: Desired robosuite environment

    Raises:
        Exception: [Invalid environment name]
    """
    if env_name not in REGISTERED_ENVS:
        raise Exception(
            "Environment {} not found. Make sure it is a registered environment among: {}".format(
                env_name, ", ".join(REGISTERED_ENVS)
            )
        )
    return REGISTERED_ENVS[env_name](*args, **kwargs)


class EnvMeta(type):
    """Metaclass for registering environments"""

    def __new__(meta, name, bases, class_dict):
        cls = super().__new__(meta, name, bases, class_dict)

        # List all environments that should not be registered here.
        _unregistered_envs = ["MujocoEnv", "RobotEnv", "ManipulationEnv", "SingleArmEnv", "TwoArmEnv"]

        if cls.__name__ not in _unregistered_envs:
            register_env(cls)
        return cls


class MujocoEnv(metaclass=EnvMeta):
    """
    Initializes a Mujoco Environment.

    Args:
        has_renderer (bool): If true, render the simulation state in
            a viewer instead of headless mode.

        has_offscreen_renderer (bool): True if using off-screen rendering.

        render_camera (str): Name of camera to render if `has_renderer` is True. Setting this value to 'None'
            will result in the default angle being applied, which is useful as it can be dragged / panned by
            the user using the mouse

        render_collision_mesh (bool): True if rendering collision meshes
            in camera. False otherwise.

        render_visual_mesh (bool): True if rendering visual meshes
            in camera. False otherwise.

        render_gpu_device_id (int): corresponds to the GPU device id to use for offscreen rendering.
            Defaults to -1, in which case the device will be inferred from environment variables
            (GPUS or CUDA_VISIBLE_DEVICES).

        control_freq (float): how many control signals to receive
            in every simulated second. This sets the amount of simulation time
            that passes between every action input.

        horizon (int): Every episode lasts for exactly @horizon timesteps.

        ignore_done (bool): True if never terminating the environment (ignore @horizon).

        hard_reset (bool): If True, re-loads model, sim, and render object upon a reset call, else,
            only calls sim.reset and resets all robosuite-internal variables

    Raises:
        ValueError: [Invalid renderer selection]
    """

    def __init__(
        self,
        has_renderer=False,
        has_offscreen_renderer=True,
        render_camera="frontview",
        render_collision_mesh=False,
        render_visual_mesh=True,
        render_gpu_device_id=-1,
        control_freq=20,
        horizon=1000,
        ignore_done=False,
        hard_reset=True,
        renderer="mujoco",
        renderer_config=None,
    ):
        # First, verify that both the on- and off-screen renderers are not being used simultaneously
        if has_renderer is True and has_offscreen_renderer is True:
            raise ValueError("the onscreen and offscreen renderers cannot be used simultaneously.")

        # Rendering-specific attributes
        self.has_renderer = has_renderer
        self.has_offscreen_renderer = has_offscreen_renderer
        self.render_camera = render_camera
        self.render_collision_mesh = render_collision_mesh
        self.render_visual_mesh = render_visual_mesh
        self.render_gpu_device_id = render_gpu_device_id

        # Simulation-specific attributes
        self._observables = {}                      # Maps observable names to observable objects
        self._obs_cache = {}                        # Maps observable names to pre-/partially-computed observable values
        self.control_freq = control_freq
        self.horizon = horizon
        self.ignore_done = ignore_done
        self.hard_reset = hard_reset
        self._model_postprocessor = None            # Function to post-process model after load_model() call
        self.model = None
        self.cur_time = None
        self.model_timestep = None
        self.control_timestep = None
        self.deterministic_reset = False            # Whether to add randomized resetting of objects / robot joints

        self.renderer = renderer
        self.renderer_config = renderer_config

        # Load the model
        self._load_model()

        # Post-process model
        self._postprocess_model()

        # Initialize the simulation
        self._initialize_sim()

        self.initialize_renderer()

        # Run all further internal (re-)initialization required
        self._reset_internal()

        # Load observables
        if hasattr(self.viewer, '_setup_observables'):
            self._observables = self.viewer._setup_observables()
        else:
            self._observables = self._setup_observables()

        # check if viewer has get observations method and set a flag for future use.
        self.viewer_get_obs = hasattr(self.viewer, '_get_observations')
            

    def initialize_renderer(self):
        self.renderer = self.renderer.lower()

        if self.renderer_config is None and self.renderer != 'mujoco':
            self.renderer_config = load_renderer_config(self.renderer)

        if self.renderer == 'mujoco':

            from robosuite.renderers.mujoco.mujoco_renderer import MujocoRenderer

            self.viewer = MujocoRenderer(sim=self.sim,
                                         render_camera=self.render_camera,
                                         render_collision_mesh=self.render_collision_mesh,
                                         render_visual_mesh=self.render_visual_mesh)
        
        elif self.renderer == 'mujoco':
            
            from robosuite.renderers.mujoco.mujoco_renderer import MujocoRenderer

            self.viewer = MujocoRenderer(sim=self.sim,
                                         render_camera=self.render_camera,
                                         render_collision_mesh=self.render_collision_mesh,
                                         render_visual_mesh=self.render_visual_mesh)

        elif self.renderer == 'nvisii':
            
            from robosuite.renderers.nvisii.nvisii_renderer import NViSIIRenderer

            self.viewer = NViSIIRenderer(env=self,
                                         **self.renderer_config)

        elif self.renderer == 'igibson':

            from robosuite.renderers.igibson.igibson_renderer import iGibsonRenderer

            self.viewer = iGibsonRenderer(env=self,
                                         **self.renderer_config
                                         )

        elif self.has_renderer:
            raise ValueError(f"{self.renderer} is not a valid renderer name. Valid options include 'mujoco' (native mujoco renderer), 'nvisii', and 'igibson'")
                                                                        

    def initialize_time(self, control_freq):
        """
        Initializes the time constants used for simulation.

        Args:
            control_freq (float): Hz rate to run control loop at within the simulation
        """
        self.cur_time = 0
        self.model_timestep = macros.SIMULATION_TIMESTEP
        if self.model_timestep <= 0:
            raise ValueError("Invalid simulation timestep defined!")
        self.control_freq = control_freq
        if control_freq <= 0:
            raise SimulationError("Control frequency {} is invalid".format(control_freq))
        self.control_timestep = 1. / control_freq

    def set_model_postprocessor(self, postprocessor):
        """
        Sets the post-processor function that self.model will be passed to after load_model() is called during resets.

        Args:
            postprocessor (None or function): If set, postprocessing method should take in a Task-based instance and
                return no arguments.
        """
        self._model_postprocessor = postprocessor

    def _load_model(self):
        """Loads an xml model, puts it in self.model"""
        pass

    def _postprocess_model(self):
        """
        Post-processes model after load_model() call. Useful for external objects (e.g.: wrappers) to
        be able to modify the sim model before it is actually loaded into the simulation
        """
        if self._model_postprocessor is not None:
            self._model_postprocessor(self.model)

    def _setup_references(self):
        """
        Sets up references to important components. A reference is typically an
        index or a list of indices that point to the corresponding elements
        in a flatten array, which is how MuJoCo stores physical simulation data.
        """
        pass

    def _setup_observables(self):
        """
        Sets up observables to be used for this environment.

        Returns:
            OrderedDict: Dictionary mapping observable names to its corresponding Observable object
        """
        return OrderedDict()

    def _initialize_sim(self, xml_string=None):
        """
        Creates a MjSim object and stores it in self.sim. If @xml_string is specified, the MjSim object will be created
        from the specified xml_string. Else, it will pull from self.model to instantiate the simulation

        Args:
            xml_string (str): If specified, creates MjSim object from this filepath
        """
        # if we have an xml string, use that to create the sim. Otherwise, use the local model
        self.mjpy_model = load_model_from_xml(xml_string) if xml_string else self.model.get_model(mode="mujoco_py")

        # Create the simulation instance and run a single step to make sure changes have propagated through sim state
        self.sim = MjSim(self.mjpy_model)
        self.sim.forward()

        # Setup sim time based on control frequency
        self.initialize_time(self.control_freq)

    def reset(self):
        """
        Resets simulation.

        Returns:
            OrderedDict: Environment observation space after reset occurs
        """
        # TODO(yukez): investigate black screen of death
        # Use hard reset if requested

        if self.hard_reset and not self.deterministic_reset:
            self._destroy_viewer()
            self._load_model()
            self._postprocess_model()
            self._initialize_sim()
            self.initialize_renderer()

        # Else, we only reset the sim internally
        else:
            self.sim.reset()
            self.viewer.reset()

        # Reset necessary robosuite-centric variables
        self._reset_internal()
        self.sim.forward()
        # Setup observables, reloading if
        self._obs_cache = {}
        if self.hard_reset:
            # If we're using hard reset, must re-update sensor object references
            _observables = self._setup_observables()
            for obs_name, obs in _observables.items():
                self.modify_observable(observable_name=obs_name, attribute="sensor", modifier=obs._sensor)
        # Make sure that all sites are toggled OFF by default
        self.visualize(vis_settings={vis: False for vis in self._visualizations})
        
        # Return new observations
        observations = self.viewer._get_observations(force_update=True) if self.viewer_get_obs else self._get_observations(force_update=True)
        return observations

    def _reset_internal(self):
        """Resets simulation internal configurations."""

<<<<<<< HEAD
=======
        # create visualization screen or renderer
>>>>>>> 4af92739
        if self.has_offscreen_renderer:
            if self.sim._render_context_offscreen is None:
                render_context = MjRenderContextOffscreen(self.sim, device_id=self.render_gpu_device_id)
                self.sim.add_render_context(render_context)
            self.sim._render_context_offscreen.vopt.geomgroup[0] = (1 if self.render_collision_mesh else 0)
            self.sim._render_context_offscreen.vopt.geomgroup[1] = (1 if self.render_visual_mesh else 0)

        # additional housekeeping
        self.sim_state_initial = self.sim.get_state()
        self._setup_references()
        self.cur_time = 0
        self.timestep = 0
        self.done = False

        # Empty observation cache and reset all observables
        self._obs_cache = {}
        for observable in self._observables.values():
            observable.reset()

    def _update_observables(self, force=False):
        """
        Updates all observables in this environment

        Args:
            force (bool): If True, will force all the observables to update their internal values to the newest
                value. This is useful if, e.g., you want to grab observations when directly setting simulation states
                without actually stepping the simulation.
        """
        for observable in self._observables.values():
            observable.update(timestep=self.model_timestep, obs_cache=self._obs_cache, force=force)

    def _get_observations(self, force_update=False):
        """
        Grabs observations from the environment.

        Args:
            force_update (bool): If True, will force all the observables to update their internal values to the newest
                value. This is useful if, e.g., you want to grab observations when directly setting simulation states
                without actually stepping the simulation.

        Returns:
            OrderedDict: OrderedDict containing observations [(name_string, np.array), ...]

        """
        observations = OrderedDict()
        obs_by_modality = OrderedDict()

        # Force an update if requested
        if force_update:
            self._update_observables(force=True)

        # Loop through all observables and grab their current observation
        for obs_name, observable in self._observables.items():
            if observable.is_enabled() and observable.is_active():
                obs = observable.obs
                observations[obs_name] = obs
                modality = observable.modality + "-state"
                if modality not in obs_by_modality:
                    obs_by_modality[modality] = []
                # Make sure all observations are numpy arrays so we can concatenate them
                array_obs = [obs] if type(obs) in {int, float} or not obs.shape else obs
                obs_by_modality[modality].append(np.array(array_obs))

        # Add in modality observations
        for modality, obs in obs_by_modality.items():
            # To save memory, we only concatenate the image observations if explicitly requested
            if modality == "image-state" and not macros.CONCATENATE_IMAGES:
                continue
            observations[modality] = np.concatenate(obs, axis=-1)

        return observations

    def step(self, action):
        """
        Takes a step in simulation with control command @action.

        Args:
            action (np.array): Action to execute within the environment

        Returns:
            4-tuple:

                - (OrderedDict) observations from the environment
                - (float) reward from the environment
                - (bool) whether the current episode is completed or not
                - (dict) misc information

        Raises:
            ValueError: [Steps past episode termination]

        """
        if self.done:
            raise ValueError("executing action in terminated episode")

        self.timestep += 1

        # Since the env.step frequency is slower than the mjsim timestep frequency, the internal controller will output
        # multiple torque commands in between new high level action commands. Therefore, we need to denote via
        # 'policy_step' whether the current step we're taking is simply an internal update of the controller,
        # or an actual policy update
        policy_step = True

        # Loop through the simulation at the model timestep rate until we're ready to take the next policy step
        # (as defined by the control frequency specified at the environment level)
        for i in range(int(self.control_timestep / self.model_timestep)):
            self.sim.forward()
            self._pre_action(action, policy_step)
            self.sim.step()
            self._update_observables()
            policy_step = False

        # Note: this is done all at once to avoid floating point inaccuracies
        self.cur_time += self.control_timestep

        reward, done, info = self._post_action(action)

        if self.renderer == "mujoco":
            self.viewer.update_with_state(self.sim.get_state())

        self.viewer.update()

        observations = self.viewer._get_observations() if self.viewer_get_obs else self._get_observations()
        return observations, reward, done, info

    def _pre_action(self, action, policy_step=False):
        """
        Do any preprocessing before taking an action.

        Args:
            action (np.array): Action to execute within the environment
            policy_step (bool): Whether this current loop is an actual policy step or internal sim update step
        """
        self.sim.data.ctrl[:] = action

    def _post_action(self, action):
        """
        Do any housekeeping after taking an action.

        Args:
            action (np.array): Action to execute within the environment

        Returns:
            3-tuple:

                - (float) reward from the environment
                - (bool) whether the current episode is completed or not
                - (dict) empty dict to be filled with information by subclassed method

        """
        reward = self.reward(action)

        # done if number of elapsed timesteps is greater than horizon
        self.done = (self.timestep >= self.horizon) and not self.ignore_done

        return reward, self.done, {}

    def reward(self, action):
        """
        Reward should be a function of state and action

        Args:
            action (np.array): Action to execute within the environment

        Returns:
            float: Reward from environment
        """
        raise NotImplementedError

    def render(self):
        """
        Renders to an on-screen window.
        """
        self.viewer.render()

    def get_pixel_obs(self):
        """
        Gets the pixel observations for the environment from the specified renderer
        """
        self.viewer.get_pixel_obs()

    def close_renderer(self):
        """
        Closes the renderer
        """
        self.viewer.close()

    def observation_spec(self):
        """
        Returns an observation as observation specification.

        An alternative design is to return an OrderedDict where the keys
        are the observation names and the values are the shapes of observations.
        We leave this alternative implementation commented out, as we find the
        current design is easier to use in practice.

        Returns:
            OrderedDict: Observations from the environment
        """
        observation = self.viewer._get_observations() if self.viewer_get_obs else self._get_observations()
        return observation

    def clear_objects(self, object_names):
        """
        Clears objects with the name @object_names out of the task space. This is useful
        for supporting task modes with single types of objects, as in
        @self.single_object_mode without changing the model definition.

        Args:
            object_names (str or list of str): Name of object(s) to remove from the task workspace
        """
        object_names = {object_names} if type(object_names) is str else set(object_names)
        for obj in self.model.mujoco_objects:
            if obj.name in object_names:
                self.sim.data.set_joint_qpos(obj.joints[0], np.array((10, 10, 10, 1, 0, 0, 0)))

    def visualize(self, vis_settings):
        """
        Do any needed visualization here

        Args:
            vis_settings (dict): Visualization keywords mapped to T/F, determining whether that specific
                component should be visualized. Should have "env" keyword as well as any other relevant
                options specified.
        """
        # Set visuals for environment objects
        for obj in self.model.mujoco_objects:
            obj.set_sites_visibility(sim=self.sim, visible=vis_settings["env"])

    def set_camera_pos_quat(self, camera_pos, camera_quat):
        if self.renderer == "nvisii":
            self.viewer.set_camera_pos_quat(camera_pos, camera_quat)
        else:
            print('Setting camera position and quat requires NViSII renderer.')

    def reset_from_xml_string(self, xml_string):
        """
        Reloads the environment from an XML description of the environment.

        Args:
            xml_string (str): Filepath to the xml file that will be loaded directly into the sim
        """

        # if there is an active viewer window, destroy it
        self.close()

        # Since we are reloading from an xml_string, we are deterministically resetting
        self.deterministic_reset = True

        # initialize sim from xml
        self._initialize_sim(xml_string=xml_string)

        # Now reset as normal
        self.reset()

        # Turn off deterministic reset
        self.deterministic_reset = False

    def check_contact(self, geoms_1, geoms_2=None):
        """
        Finds contact between two geom groups.

        Args:
            geoms_1 (str or list of str or MujocoModel): an individual geom name or list of geom names or a model. If
                a MujocoModel is specified, the geoms checked will be its contact_geoms
            geoms_2 (str or list of str or MujocoModel or None): another individual geom name or list of geom names.
                If a MujocoModel is specified, the geoms checked will be its contact_geoms. If None, will check
                any collision with @geoms_1 to any other geom in the environment

        Returns:
            bool: True if any geom in @geoms_1 is in contact with any geom in @geoms_2.
        """
        # Check if either geoms_1 or geoms_2 is a string, convert to list if so
        if type(geoms_1) is str:
            geoms_1 = [geoms_1]
        elif isinstance(geoms_1, MujocoModel):
            geoms_1 = geoms_1.contact_geoms
        if type(geoms_2) is str:
            geoms_2 = [geoms_2]
        elif isinstance(geoms_2, MujocoModel):
            geoms_2 = geoms_2.contact_geoms
        for contact in self.sim.data.contact[: self.sim.data.ncon]:
            # check contact geom in geoms
            c1_in_g1 = self.sim.model.geom_id2name(contact.geom1) in geoms_1
            c2_in_g2 = self.sim.model.geom_id2name(contact.geom2) in geoms_2 if geoms_2 is not None else True
            # check contact geom in geoms (flipped)
            c2_in_g1 = self.sim.model.geom_id2name(contact.geom2) in geoms_1
            c1_in_g2 = self.sim.model.geom_id2name(contact.geom1) in geoms_2 if geoms_2 is not None else True
            if (c1_in_g1 and c2_in_g2) or (c1_in_g2 and c2_in_g1):
                return True
        return False

    def get_contacts(self, model):
        """
        Checks for any contacts with @model (as defined by @model's contact_geoms) and returns the set of
        geom names currently in contact with that model (excluding the geoms that are part of the model itself).

        Args:
            model (MujocoModel): Model to check contacts for.

        Returns:
            set: Unique geoms that are actively in contact with this model.

        Raises:
            AssertionError: [Invalid input type]
        """
        # Make sure model is MujocoModel type
        assert isinstance(model, MujocoModel), \
            "Inputted model must be of type MujocoModel; got type {} instead!".format(type(model))
        contact_set = set()
        for contact in self.sim.data.contact[: self.sim.data.ncon]:
            # check contact geom in geoms; add to contact set if match is found
            g1, g2 = self.sim.model.geom_id2name(contact.geom1), self.sim.model.geom_id2name(contact.geom2)
            if g1 in model.contact_geoms and g2 not in model.contact_geoms:
                contact_set.add(g2)
            elif g2 in model.contact_geoms and g1 not in model.contact_geoms:
                contact_set.add(g1)
        return contact_set

    def add_observable(self, observable):
        """
        Adds an observable to this environment.

        Args:
            observable (Observable): Observable instance.
        """
        assert observable.name not in self._observables,\
            "Observable name {} is already associated with an existing observable! Use modify_observable(...) " \
            "to modify a pre-existing observable.".format(observable.name)
        self._observables[observable.name] = observable

    def modify_observable(self, observable_name, attribute, modifier):
        """
        Modifies observable with associated name @observable_name, replacing the given @attribute with @modifier.

        Args:
             observable_name (str): Observable to modify
             attribute (str): Observable attribute to modify.
                Options are {`'sensor'`, `'corrupter'`,`'filter'`,  `'delayer'`, `'sampling_rate'`,
                `'enabled'`, `'active'`}
             modifier (any): New function / value to replace with for observable. If a function, new signature should
                match the function being replaced.
        """
        # Find the observable
        assert observable_name in self._observables, "No valid observable with name {} found. Options are: {}".\
            format(observable_name, self.observation_names)
        obs = self._observables[observable_name]
        # replace attribute accordingly
        if attribute == "sensor":
            obs.set_sensor(modifier)
        elif attribute == "corrupter":
            obs.set_corrupter(modifier)
        elif attribute == "filter":
            obs.set_filter(modifier)
        elif attribute == "delayer":
            obs.set_delayer(modifier)
        elif attribute == "sampling_rate":
            obs.set_sampling_rate(modifier)
        elif attribute == "enabled":
            obs.set_enabled(modifier)
        elif attribute == "active":
            obs.set_active(modifier)
        else:
            # Invalid attribute specified
            raise ValueError("Invalid observable attribute specified. Requested: {}, valid options are {}".
                             format(attribute, {"sensor", "corrupter", "filter", "delayer",
                                                "sampling_rate", "enabled", "active"}))

    def _check_success(self):
        """
        Checks if the task has been completed. Should be implemented by subclasses

        Returns:
            bool: True if the task has been completed
        """
        raise NotImplementedError

    def _destroy_viewer(self):
        """
        Destroys the current mujoco renderer instance if it exists
        """
        # if there is an active viewer window, destroy it

        if self.viewer is not None:
            self.viewer.close()  # change this to viewer.finish()?
            self.viewer = None

    def close(self):
        """Do any cleanup necessary here."""
        if self.viewer is not None:
            self.viewer.close()

    @property
    def observation_modalities(self):
        """
        Modalities for this environment's observations

        Returns:
            set: All observation modalities
        """
        return set([observable.modality for observable in self._observables.values()])

    @property
    def observation_names(self):
        """
        Grabs all names for this environment's observables

        Returns:
            set: All observation names
        """
        return set(self._observables.keys())

    @property
    def enabled_observables(self):
        """
        Grabs all names of enabled observables for this environment. An observable is considered enabled if its values
        are being continually computed / updated at each simulation timestep.

        Returns:
            set: All enabled observation names
        """
        return set([name for name, observable in self._observables.items() if observable.is_enabled()])

    @property
    def active_observables(self):
        """
        Grabs all names of active observables for this environment. An observable is considered active if its value is
        being returned in the observation dict from _get_observations() call or from the step() call (assuming this
        observable is enabled).

        Returns:
            set: All active observation names
        """
        return set([name for name, observable in self._observables.items() if observable.is_active()])

    @property
    def _visualizations(self):
        """
        Visualization keywords for this environment

        Returns:
            set: All components that can be individually visualized for this environment
        """
        return {"env"}

    @property
    def action_spec(self):
        """
        Action specification should be implemented in subclasses.

        Action space is represented by a tuple of (low, high), which are two numpy
        vectors that specify the min/max action limits per dimension.
        """
        raise NotImplementedError

    @property
    def action_dim(self):
        """
        Size of the action space

        Returns:
            int: Action space dimension
        """
        raise NotImplementedError<|MERGE_RESOLUTION|>--- conflicted
+++ resolved
@@ -321,10 +321,6 @@
     def _reset_internal(self):
         """Resets simulation internal configurations."""
 
-<<<<<<< HEAD
-=======
-        # create visualization screen or renderer
->>>>>>> 4af92739
         if self.has_offscreen_renderer:
             if self.sim._render_context_offscreen is None:
                 render_context = MjRenderContextOffscreen(self.sim, device_id=self.render_gpu_device_id)
